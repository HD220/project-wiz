--- conflicted
+++ resolved
@@ -20,11 +20,6 @@
   SelectValue,
 } from "@/components/ui/select";
 import { useState } from "react";
-<<<<<<< HEAD
-import { useLLM } from "@/hooks/use-llm";
-import ModelCard from "./model-card";
-=======
->>>>>>> e30ecf9c
 import ModelList from "./model-list";
 import ModelConfiguration from "./model-configuration";
 import PromptCustomization from "./prompt-customization";
