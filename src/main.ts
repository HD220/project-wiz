--- conflicted
+++ resolved
@@ -1,9 +1,14 @@
 // src/main.ts
 import 'dotenv/config'; // Ensure this is at the very top
-
+import 'dotenv/config'; // Ensure this is at the very top
+
+import { db } from './infrastructure/services/drizzle/index';
 import { db } from './infrastructure/services/drizzle/index';
 import { DrizzleQueueRepository } from './infrastructure/repositories/drizzle/queue.repository';
 import { DrizzleJobRepository } from './infrastructure/repositories/drizzle/job.repository';
+import { DrizzleAnnotationRepository } from './infrastructure/repositories/drizzle/annotation.repository';
+import { FileSystemAgentPersonaTemplateRepository } from './infrastructure/repositories/file-system-agent-persona-template.repository';
+
 import { DrizzleAnnotationRepository } from './infrastructure/repositories/drizzle/annotation.repository';
 import { FileSystemAgentPersonaTemplateRepository } from './infrastructure/repositories/file-system-agent-persona-template.repository';
 
@@ -38,11 +43,41 @@
 import path from 'path'; // For FileSystemTool CWD if needed
 
 // Helper function (can be kept from previous versions)
+import { AgentPersonaTemplate } from './core/domain/entities/agent/persona-template.types'; // For type usage
+
+import { ListJobsUseCase } from './core/application/use-cases/job/list-jobs.usecase';
+import { SaveJobUseCase } from './core/application/use-cases/job/save-job.usecase';
+import { RemoveJobUseCase } from './core/application/use-cases/job/remove-job.usecase';
+import { ListAnnotationsUseCase } from './core/application/use-cases/annotation/list-annotations.usecase';
+import { SaveAnnotationUseCase } from './core/application/use-cases/annotation/save-annotation.usecase';
+import { RemoveAnnotationUseCase } from './core/application/use-cases/annotation/remove-annotation.usecase';
+import { DrizzleMemoryRepository } from './infrastructure/repositories/drizzle/memory.repository';
+import { SaveMemoryItemUseCase } from './core/application/use-cases/memory/save-memory-item.usecase';
+// import { SearchMemoryItemsUseCase } from './core/application/use-cases/memory/search-memory-items.usecase'; // Removed old
+import { SearchSimilarMemoryItemsUseCase } from './core/application/use-cases/memory/search-similar-memory-items.usecase'; // Added new
+import { RemoveMemoryItemUseCase } from './core/application/use-cases/memory/remove-memory-item.usecase';
+import { EmbeddingService } from './infrastructure/services/ai/embedding.service'; // Added
+
+import { TaskTool, getTaskToolDefinitions } from './infrastructure/tools/task.tool';
+import { FileSystemTool, getFileSystemToolDefinitions } from './infrastructure/tools/file-system.tool';
+import { AnnotationTool, getAnnotationToolDefinitions } from './infrastructure/tools/annotation.tool';
+import { TerminalTool, getTerminalToolDefinitions } from './infrastructure/tools/terminal.tool';
+import { MemoryTool, getMemoryToolDefinitions } from './infrastructure/tools/memory.tool'; // Added
+import { toolRegistry } from './infrastructure/tools/tool-registry';
+
+import { IAgentExecutor } from './core/ports/agent/agent-executor.interface';
+import { GenericAgentExecutor } from './infrastructure/agents/generic-agent-executor';
+
+import path from 'path'; // For FileSystemTool CWD if needed
+
+// Helper function (can be kept from previous versions)
 async function initializeQueue(queueRepo: DrizzleQueueRepository, queueName: string, concurrency: number): Promise<Queue> {
   let queue = await queueRepo.findByName(queueName);
   if (!queue) {
     console.log(`Queue ${queueName} not found, creating it...`);
     const newQueueEntity = Queue.create({ name: queueName, concurrency });
+    await queueRepo.save(newQueueEntity);
+    queue = newQueueEntity;
     await queueRepo.save(newQueueEntity);
     queue = newQueueEntity;
     console.log(`Queue ${queueName} created with ID ${queue.id}`);
@@ -54,9 +89,15 @@
       // For now, we're just logging. A real update would be:
       // queue.updateConcurrency(concurrency); // Assuming such method exists
       // await queueRepo.save(queue);
+      console.log(`Updating concurrency for ${queueName} from ${queue.concurrency} to ${concurrency}`);
+      // This part requires Queue entity to have a method to update concurrency, or handle directly.
+      // For now, we're just logging. A real update would be:
+      // queue.updateConcurrency(concurrency); // Assuming such method exists
+      // await queueRepo.save(queue);
     }
   }
   if (!queue) {
+    throw new Error(`Failed to find or create queue for ${queueName}`);
     throw new Error(`Failed to find or create queue for ${queueName}`);
   }
   return queue;
@@ -96,6 +137,38 @@
   const listAnnotationsUseCase = new ListAnnotationsUseCase(annotationRepository);
   const saveAnnotationUseCase = new SaveAnnotationUseCase(annotationRepository);
   const removeAnnotationUseCase = new RemoveAnnotationUseCase(annotationRepository);
+  console.log('Starting Application - Refactored Main Setup...');
+
+  // API Key Check (moved earlier for clarity)
+  if (!process.env.DEEPSEEK_API_KEY) {
+    console.error("CRITICAL: DEEPSEEK_API_KEY is not set. LLM-dependent agents will fail.");
+    // Depending on desired behavior, might exit: process.exit(1);
+  }
+  if (!process.env.DB_FILE_NAME) {
+    console.error("CRITICAL: DB_FILE_NAME is not set. Database operations will fail.");
+    process.exit(1); // Essential for operation
+  }
+  console.log(`Using database: ${process.env.DB_FILE_NAME}`);
+
+  // --- 1. Database and Core Repositories ---
+  const queueRepository = new DrizzleQueueRepository(db);
+  const jobRepository = new DrizzleJobRepository(db);
+  const annotationRepository = new DrizzleAnnotationRepository(db);
+  const memoryRepository = new DrizzleMemoryRepository(db); // Added
+  const personaTemplateRepository = new FileSystemAgentPersonaTemplateRepository();
+  await personaTemplateRepository.init();
+
+  console.log("Repositories instantiated.");
+
+  // --- 2. UseCases ---
+  // Job UseCases
+  const listJobsUseCase = new ListJobsUseCase(jobRepository);
+  const saveJobUseCase = new SaveJobUseCase(jobRepository);
+  const removeJobUseCase = new RemoveJobUseCase(jobRepository);
+  // Annotation UseCases
+  const listAnnotationsUseCase = new ListAnnotationsUseCase(annotationRepository);
+  const saveAnnotationUseCase = new SaveAnnotationUseCase(annotationRepository);
+  const removeAnnotationUseCase = new RemoveAnnotationUseCase(annotationRepository);
 
   // Embedding Service
   const embeddingService = new EmbeddingService(); // Added
@@ -141,11 +214,7 @@
       console.log(`
 --- Setting up Worker for Persona Role: ${roleName} ---`);
       // Each worker gets its own GenericAgentExecutor instance configured with its persona
-<<<<<<< HEAD
       const agentExecutor = new GenericAgentExecutor(personaTemplate, toolRegistry);
-=======
-      const agentExecutor = new GenericAgentExecutor(personaTemplate, toolRegistry, annotationToolInstance);
->>>>>>> 4a28d710
       const queueName = `${roleName.toLowerCase().replace(/\s+/g, '_')}_queue`; // e.g., filesystem_manager_queue
       const agentQueue = await initializeQueue(queueRepository, queueName, 1); // Concurrency 1 per agent type for now
 
@@ -194,10 +263,19 @@
     activeWorkers.forEach(worker => worker.stop());
     await new Promise(resolve => setTimeout(resolve, 2000)); // Give time for graceful stop
     console.log('All workers stopped. Exiting.');
+  // --- Graceful Shutdown ---
+  const shutdown = async () => {
+    console.log('\nSIGINT/SIGTERM received. Stopping WorkerServices...');
+    activeWorkers.forEach(worker => worker.stop());
+    await new Promise(resolve => setTimeout(resolve, 2000)); // Give time for graceful stop
+    console.log('All workers stopped. Exiting.');
     process.exit(0);
   };
   process.on('SIGINT', shutdown);
   process.on('SIGTERM', shutdown);
+  };
+  process.on('SIGINT', shutdown);
+  process.on('SIGTERM', shutdown);
 }
 
 main().catch(error => {
