--- conflicted
+++ resolved
@@ -1,4 +1,3 @@
-<<<<<<< HEAD
 // src/infrastructure/repositories/drizzle/queue.repository.ts
 
 import { BetterSQLite3Database } from 'drizzle-orm/better-sqlite3';
@@ -33,45 +32,22 @@
     updatedAt: row.updatedAt ? new Date(row.updatedAt) : new Date(),
   });
 }
-=======
-import { eq, and, or, lt, isNull, sql } from "drizzle-orm";
-import type { BetterSQLite3Database } from "drizzle-orm/better-sqlite3";
-import type { SQLiteTransaction } from "drizzle-orm/sqlite-core";
-import { queues as queuesTable } from "../../services/drizzle/schemas/queues";
-import { GetNextJobError } from "../../../core/domain/errors/get-next-job.error";
-import {
-  jobs as jobsTable,
-  JobsInsert,
-} from "../../services/drizzle/schemas/jobs";
-import { JobStatusValues } from "../../../core/domain/entities/jobs/job-status";
-import { IQueueRepository } from "../../../core/ports/repositories/iqueue-repository.interface";
-import { Queue } from "../../../core/domain/entities/queue/queue.entity";
-import { Job } from "../../../core/domain/entities/jobs/job.entity";
-import { Result } from "../../../shared/result";
-import { TransactionWrapper } from "../../services/drizzle/transaction-wrapper";
-import { ILogger } from "../../../core/ports/logger/ilogger.interface";
 
-type JobStatusType = (typeof JobStatusValues)[keyof typeof JobStatusValues];
->>>>>>> 4a28d710
+// Helper to convert Queue entity to DB insert/update object
+function domainToDb(queue: Queue): InsertQueue {
+  // Current queuesTable schema does not have job_ids. If it did:
+  // const jobIdsJson = queue.jobIds && queue.jobIds.length > 0 ? JSON.stringify(queue.jobIds) : null;
 
-interface JobData {
-  id: string;
-  queueId: string;
-  name: string;
-  data: Record<string, unknown>;
-  opts: {
-    priority: number;
-    delay: number;
+  return {
+    id: queue.id,
+    name: queue.name,
+    concurrency: queue.concurrency,
+    // jobIds: jobIdsJson, // This would be used if queuesTable.jobIds existed and was part of InsertQueue type
+    createdAt: queue.createdAt, // Pass Date object, Drizzle handles conversion for timestamp_ms
+    updatedAt: queue.updatedAt,
   };
-  status: JobStatusType;
-  delayedUntil?: Date | null;
-  updatedAt: Date;
-  startedAt?: Date | null;
-  finishedAt?: Date | null;
-  failedReason?: string | null;
 }
 
-<<<<<<< HEAD
 export class DrizzleQueueRepository implements IQueueRepository {
   private readonly repositoryDB: DrizzleDB;
 
@@ -83,172 +59,19 @@
     const result = await this.repositoryDB.select().from(queuesTable).where(eq(queuesTable.id, id)).limit(1);
     if (result.length === 0) {
       return null;
-=======
-export class DrizzleQueueRepository implements IQueueRepository<Queue, Job> {
-  private readonly logger: ILogger;
-  private readonly db: BetterSQLite3Database;
-
-  constructor(logger: ILogger, db: BetterSQLite3Database) {
-    this.logger = logger;
-    this.db = db;
+    }
+    return dbToDomain(result[0]);
   }
 
-  private async runInTransaction<T>(
-    operation: (tx: SQLiteTransaction<any, any, any, any>) => Promise<T>
-  ): Promise<T> {
-    return new Promise((resolve, reject) => {
-      this.db.transaction((tx) => {
-        operation(tx).then(resolve).catch(reject);
-      });
-    });
-  }
-
-  private toJobData(job: Job): JobsInsert {
-    const jobAny = job as any;
-    const statusMap: Record<string, JobStatusType> = {
-      WAITING: JobStatusValues.WAITING,
-      ACTIVE: JobStatusValues.ACTIVE,
-      COMPLETED: JobStatusValues.COMPLETED,
-      FAILED: JobStatusValues.FAILED,
-      DELAYED: JobStatusValues.DELAYED,
-    };
-
-    return {
-      id: job.getId(),
-      queueId: jobAny.queueId,
-      name: jobAny.name,
-      data: jobAny.data || {},
-      opts: {
-        priority: jobAny.priority || 1,
-        delay: jobAny.delay || 0,
-        ...jobAny.opts,
-      },
-      status: statusMap[job.getStatus().current] || JobStatusValues.WAITING,
-      updatedAt: new Date(),
-      delayedUntil: jobAny.delayedUntil,
-      startedAt: jobAny.startedAt,
-      finishedAt: jobAny.finishedAt,
-      failedReason: jobAny.failedReason,
-    };
-  }
-
-  async save(queue: Queue): Promise<void> {
-    if (!queue) {
-      throw new Error("Queue parameter cannot be null or undefined");
-    }
-
-    const queueId = queue.getId();
-    if (!queueId) {
-      throw new Error("Queue ID cannot be null or undefined");
->>>>>>> 4a28d710
-    }
-
-    const queueAny = queue as any;
-    const jobs = queueAny.jobs as Job[];
-
-    return this.runInTransaction(async (tx) => {
-      // Atualiza a fila
-      await tx
-        .update(queuesTable)
-        .set({
-          name: queueAny.name,
-          concurrency: queueAny.concurrency || 1,
-          updatedAt: new Date(),
-        })
-        .where(eq(queuesTable.id, queueId));
-
-      // Atualiza os jobs
-      if (jobs?.length) {
-        for (const job of jobs) {
-          if (!job) continue;
-
-          const jobData = this.toJobData(job);
-          if (!jobData.id || !jobData.queueId) {
-            throw new Error("Job ID and queueId are required");
-          }
-
-          await tx
-            .insert(jobsTable)
-            .values(jobData)
-            .onConflictDoUpdate({
-              target: [jobsTable.id, jobsTable.queueId],
-              set: jobData,
-            });
-        }
-      }
-    });
-  }
-
-<<<<<<< HEAD
   async findByName(name: string): Promise<Queue | null> {
     const result = await this.repositoryDB.select().from(queuesTable).where(eq(queuesTable.name, name)).limit(1);
     if (result.length === 0) {
       return null;
-=======
-  async getNextJob(): Promise<Result<Job | null>> {
-    try {
-      const now = new Date();
+    }
 
-      const [job] = await this.db
-        .select()
-        .from(jobsTable)
-        .where(
-          and(
-            or(
-              eq(jobsTable.status, "waiting"),
-              and(
-                eq(jobsTable.status, "delayed"),
-                lt(jobsTable.delayedUntil, now)
-              )
-            ),
-            or(
-              isNull(jobsTable.startedAt),
-              lt(jobsTable.startedAt, new Date(now.getTime() - 30 * 60 * 1000))
-            )
-          )
-        )
-        .orderBy(
-          sql`CAST(${jobsTable.opts}->>'priority' AS INTEGER) DESC`,
-          jobsTable.updatedAt
-        )
-        .limit(1);
-
-      if (!job) return { success: true, data: null };
-
-      if (!job.id || !job.queueId || !job.status) {
-        this.logger.error("Invalid job data retrieved from database:", { job });
-        return {
-          success: false,
-          error: {
-            name: "InvalidJobData",
-            message: "Invalid job data retrieved from database",
-          },
-        };
-      }
-
-      const jobEntity = {
-        getId: () => job.id,
-        getStatus: () => ({ current: job.status.toUpperCase() }),
-        getCreatedAt: () => new Date(),
-        getUpdatedAt: () => new Date(),
-        ...job,
-      } as unknown as Job;
-
-      return { success: true, data: jobEntity };
-    } catch (error) {
-      this.logger.error("Failed to get next job", { error });
-      return {
-        success: false,
-        error: new GetNextJobError(
-          "Failed to retrieve next job",
-          error instanceof Error ? error : undefined
-        ),
-      };
->>>>>>> 4a28d710
-    }
+    return queueEntity;
   }
 
-<<<<<<< HEAD
   async save(queue: Queue): Promise<void> {
     const dbQueueData = domainToDb(queue);
 
@@ -264,174 +87,10 @@
           concurrency: dbQueueData.concurrency,
           // jobIds: dbQueueData.jobIds, // if used and part of InsertQueue
           updatedAt: new Date(), // Explicitly set updatedAt on any update/upsert
-=======
-  async markJobAsCompleted(id: string, result: any): Promise<void> {
-    if (!id) {
-      throw new Error("Job ID cannot be null or undefined");
-    }
-
-    return this.runInTransaction(async (tx) => {
-      await tx
-        .update(jobsTable)
-        .set({
-          status: "completed",
-          finishedAt: new Date(),
-          updatedAt: new Date(),
-          data: result ? { ...result } : null,
-        })
-        .where(eq(jobsTable.id, id));
+        }
     });
   }
 
-  async markJobAsFailed(id: string, error: Error): Promise<void> {
-    if (!id) {
-      throw new Error("Job ID cannot be null or undefined");
-    }
-    if (!error) {
-      throw new Error("Error object cannot be null or undefined");
-    }
-
-    return this.runInTransaction(async (tx) => {
-      await tx
-        .update(jobsTable)
-        .set({
-          status: "failed",
-          finishedAt: new Date(),
-          updatedAt: new Date(),
-          failedReason: error.message || "Unknown error",
-        })
-        .where(eq(jobsTable.id, id));
-    });
-  }
-
-  async markJobAsStarted(id: string): Promise<void> {
-    if (!id) {
-      throw new Error("Job ID cannot be null or undefined");
-    }
-
-    return this.runInTransaction(async (tx) => {
-      await tx
-        .update(jobsTable)
-        .set({
-          status: "active",
-          startedAt: new Date(),
-          updatedAt: new Date(),
-        })
-        .where(eq(jobsTable.id, id));
-    });
-  }
-
-  async markJobAsDelayed(id: string, delayUntil: Date): Promise<void> {
-    if (!id) {
-      throw new Error("Job ID cannot be null or undefined");
-    }
-    if (!delayUntil) {
-      throw new Error("DelayUntil date cannot be null or undefined");
-    }
-
-    return this.runInTransaction(async (tx) => {
-      await tx
-        .update(jobsTable)
-        .set({
-          status: "delayed",
-          delayedUntil: delayUntil,
-          updatedAt: new Date(),
-        })
-        .where(eq(jobsTable.id, id));
-    });
-  }
-
-  async create(queue: Queue): Promise<Queue> {
-    if (!queue) {
-      throw new Error("Queue parameter cannot be null or undefined");
-    }
-
-    const queueId = queue.getId();
-    const queueName = queue.getName();
-
-    if (!queueId || !queueName) {
-      throw new Error("Queue must have both ID and name");
-    }
-
-    const jobs = ((queue as any).jobs as Job[]) || [];
-
-    for (const job of jobs) {
-      if (!job?.getId()) {
-        throw new Error("All jobs must have an ID");
-      }
-
-      const priority = job.getPriority();
-      if (priority < 1 || priority > 10) {
-        throw new Error(
-          `Job ${job.getId()} has invalid priority (must be 1-10)`
-        );
-      }
-    }
-
-    let createdQueue: Queue | undefined;
-
-    await this.runInTransaction(async (tx) => {
-      await tx.insert(queuesTable).values({
-        id: queueId,
-        name: queueName,
-        createdAt: queue.getCreatedAt(),
-        updatedAt: queue.getUpdatedAt(),
-      });
-
-      if (jobs.length) {
-        for (const job of jobs) {
-          const jobData = this.toJobData(job);
-          await tx.insert(jobsTable).values(jobData);
->>>>>>> 4a28d710
-        }
-      }
-
-      createdQueue = queue;
-    });
-
-    if (!createdQueue) {
-      throw new Error(
-        "Failed to create queue - transaction completed but queue not created"
-      );
-    }
-
-    return createdQueue;
-  }
-
-  async findById(id: string): Promise<Queue | null> {
-    if (!id) {
-      throw new Error("Queue ID cannot be null or undefined");
-    }
-
-    const [queue] = await this.db
-      .select()
-      .from(queuesTable)
-      .where(eq(queuesTable.id, id))
-      .limit(1);
-
-    if (!queue) return null;
-
-    const jobs = await this.db
-      .select()
-      .from(jobsTable)
-      .where(eq(jobsTable.queueId, id));
-
-    const queueEntity = new Queue(queue.id, queue.name);
-    (queueEntity as any).createdAt = new Date(queue.createdAt);
-    (queueEntity as any).updatedAt = new Date(queue.updatedAt);
-
-    if (jobs.length) {
-      (queueEntity as any).jobs = jobs.map((job) => ({
-        getId: () => job.id,
-        getStatus: () => ({ current: job.status.toUpperCase() }),
-        ...job,
-      }));
-    }
-
-    return queueEntity;
-  }
-
-<<<<<<< HEAD
   // Optional methods from the template:
   // async delete(id: string): Promise<void> {
   //   await this.repositoryDB.delete(queuesTable).where(eq(queuesTable.id, id));
@@ -441,77 +100,4 @@
   //   const results = await this.repositoryDB.select().from(queuesTable).limit(limit).offset(offset);
   //   return results.map(dbToDomain);
   // }
-=======
-  async update(queue: Queue): Promise<Queue> {
-    if (!queue) {
-      throw new Error("Queue parameter cannot be null or undefined");
-    }
-
-    const queueId = queue.getId();
-    if (!queueId) {
-      throw new Error("Queue ID cannot be null or undefined");
-    }
-
-    try {
-      await this.save(queue);
-      return queue;
-    } catch (error) {
-      this.logger.error("Failed to update queue", { queueId, error });
-      throw new Error(`Failed to update queue: ${queueId}`);
-    }
-  }
-
-  async delete(id: string): Promise<boolean> {
-    if (!id) {
-      throw new Error("Queue ID cannot be null or undefined");
-    }
-
-    try {
-      await this.runInTransaction(async (tx) => {
-        await tx.delete(jobsTable).where(eq(jobsTable.queueId, id));
-        await tx.delete(queuesTable).where(eq(queuesTable.id, id));
-      });
-      return true;
-    } catch (error) {
-      this.logger.error("Failed to delete queue", {
-        error: error instanceof Error ? error.message : String(error),
-        queueId: id,
-      });
-      return false;
-    }
-  }
-
-  async findAll(): Promise<Queue[]> {
-    try {
-      const queues = await this.db.select().from(queuesTable);
-      if (!queues.length) return [];
-
-      return await Promise.all(
-        queues.map(async (queue) => {
-          const jobs = await this.db
-            .select()
-            .from(jobsTable)
-            .where(eq(jobsTable.queueId, queue.id));
-
-          const queueEntity = new Queue(queue.id, queue.name);
-          (queueEntity as any).createdAt = new Date(queue.createdAt);
-          (queueEntity as any).updatedAt = new Date(queue.updatedAt);
-
-          if (jobs.length) {
-            (queueEntity as any).jobs = jobs.map((job) => ({
-              getId: () => job.id,
-              getStatus: () => ({ current: job.status.toUpperCase() }),
-              ...job,
-            }));
-          }
-
-          return queueEntity;
-        })
-      );
-    } catch (error) {
-      this.logger.error("Failed to find all queues", { error });
-      throw new Error("Failed to find all queues");
-    }
-  }
->>>>>>> 4a28d710
 }