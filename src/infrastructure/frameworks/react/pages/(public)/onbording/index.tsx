--- conflicted
+++ resolved
@@ -1,5 +1,4 @@
-<<<<<<< HEAD
-import {
+ import {
   createFileRoute,
   redirect,
   useNavigate,
@@ -10,11 +9,6 @@
 import { PersonaList } from "@/components/onboarding/persona-list";
 import { UserInfoForm } from "@/components/onboarding/user-info-form";
 import { LLMConfigForm } from "@/components/onboarding/llm-config-form";
-=======
-import { createFileRoute, redirect, useRouter } from "@tanstack/react-router";
-import { useEffect, useState } from "react";
-import { useDebouncedCallback } from "use-debounce";
->>>>>>> 7a8e44da
 import { Button } from "@/components/ui/button";
 import {
   Card,
