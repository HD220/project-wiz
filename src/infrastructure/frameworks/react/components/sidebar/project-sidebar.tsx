import {
  Sidebar,
  SidebarContent,
  SidebarGroup,
  SidebarGroupAction,
  SidebarGroupContent,
  SidebarGroupLabel,
  SidebarHeader,
  SidebarMenu,
  SidebarMenuButton,
  SidebarMenuItem,
  SidebarSeparator,
} from "@/components/ui/sidebar";
import { ScrollArea } from "../ui/scroll-area";
import { Link } from "@tanstack/react-router";
import { placeholderProjectNavItems, placeholderProjectChannels, ProjectNavItemPlaceholder, ProjectChannelPlaceholder } from "@/lib/placeholders";
import { H4 } from "../typography/titles";
import { Trans, t } from "@lingui/macro";
import { i18n } from "@lingui/core";
import {
  Calendar,
  ChevronDown,
  Home,
  Inbox,
  Plus,
  Search,
  Settings,
  LucideIcon, // LucideIcon is a type
} from "lucide-react";
import {
  Collapsible,
  CollapsibleContent,
  CollapsibleTrigger,
} from "../ui/collapsible";

<<<<<<< HEAD
=======
// Menu items.
const items = [
  {
    title: "Dashboard",
    url: "/user",
    icon: Home,
  },
  {
    title: "Tarefas",
    url: "#",
    icon: Inbox,
  },
  {
    title: "Forum",
    url: "/user/user-guides",
    icon: Calendar,
  },
  {
    title: "Documentação",
    url: "#",
    icon: Search,
  },
  {
    title: "Analytics",
    url: "#",
    icon: Settings,
  },
  {
    title: "Configurações",
    url: "#",
    icon: Settings,
  },
];

type Channel = {
  id: string;
  name: string;
  category: string;
};

const channels: Channel[] = [
  {
    id: "1",
    name: "canal 1",
    category: "categoria 1",
  },
  {
    id: "2",
    name: "canal 2",
    category: "categoria 1",
  },
  {
    id: "3",
    name: "canal 3",
    category: "categoria 1",
  },
  {
    id: "4",
    name: "canal 4",
    category: "categoria 2",
  },
  {
    id: "5",
    name: "canal 5",
    category: "categoria 2",
  },
  {
    id: "6",
    name: "canal 6",
    category: "categoria 2",
  },
  {
    id: "7",
    name: "canal 7",
    category: "categoria 3",
  },
];
const agrupedChannels = Object.entries(
  Object.groupBy(channels, ({ category }: Channel) => category)
);
>>>>>>> 7a8e44da
// .map(([category, channels])=>({category, channels}))

export function ProjectSidebar({ projectName = i18n._("projectSidebar.defaultProjectName", "Nome do Projeto Placeholder") }: { projectName?: string }) {
  const iconMap: Record<ProjectNavItemPlaceholder["iconName"], LucideIcon> = {
    Home: Home,
    Inbox: Inbox,
    Calendar: Calendar,
    Search: Search,
    Settings: Settings,
  };
  const agrupedChannels = Object.entries(
    Object.groupBy(placeholderProjectChannels, ({ category }: ProjectChannelPlaceholder) => category)
  );
  return (
    <Sidebar
      collapsible="none"
      className="!relative [&>[data-slot=sidebar-container]]:relative flex flex-1 w-full "
    >
      <SidebarHeader className="">
        <H4 className=" truncate">{projectName}</H4>
        <SidebarSeparator className="mx-0 px-0" />
      </SidebarHeader>
      <SidebarContent>
        <ScrollArea className="h-full ">
          {/* <div className="flex flex-col gap-2"> */}
          <SidebarGroup>
            <SidebarGroupContent>
              <SidebarMenu>
                {placeholderProjectNavItems.map((item) => {
                  const IconComponent = iconMap[item.iconName];
                  return (
                    <SidebarMenuItem key={item.title}>
                      <SidebarMenuButton asChild>
                        <Link
                          to={item.url}
                          activeProps={{ className: "bg-muted" }}
                          activeOptions={{ exact: true }}
                        >
                          <IconComponent className="mr-2 h-4 w-4" />
                          <span>{item.title}</span>
                        </Link>
                      </SidebarMenuButton>
                    </SidebarMenuItem>
                  );
                })}
              </SidebarMenu>
            </SidebarGroupContent>
          </SidebarGroup>
          <SidebarGroup>
            <SidebarGroupLabel><Trans>Canais</Trans></SidebarGroupLabel>
            <SidebarGroupAction title={t`Nova Mensagem`}>
              <Plus onClick={() => console.warn("TODO: Implement Novo Canal action")} /> <span className="sr-only"><Trans>Novo Canal</Trans></span>
            </SidebarGroupAction>
          </SidebarGroup>
          {agrupedChannels.map(([categoryName, channels]) => (
            <Collapsible defaultOpen className="group/collapsible">
              <SidebarGroup>
                <SidebarGroupLabel asChild>
                  <CollapsibleTrigger>
                    {categoryName}
                    <ChevronDown className="ml-auto transition-transform group-data-[state=open]/collapsible:rotate-180" />
                  </CollapsibleTrigger>
                </SidebarGroupLabel>
                <CollapsibleContent>
                  <SidebarGroupContent>
                    <SidebarMenu className="gap-1">
<<<<<<< HEAD
                      {channels?.map((channel: ProjectChannelPlaceholder) => (
=======
                      {channels?.map((channel: Channel) => (
>>>>>>> 7a8e44da
                        <SidebarMenuItem key={channel.id}>
                          <SidebarMenuButton asChild>
                            {/* TODO: Define actual route for channel pages */}
                            <Link to="#" title={t({ id: "projectSidebar.navigateToChannel", message: `Ir para canal ${channel.name}`, values: { channelName: channel.name }})}>
                              <div className="flex flex-1 justify-start items-center">
                                <span> # {`${channel.name}`}</span>
                              </div>
                            </Link>
                          </SidebarMenuButton>
                        </SidebarMenuItem>
                      ))}
                    </SidebarMenu>
                  </SidebarGroupContent>
                </CollapsibleContent>
              </SidebarGroup>
            </Collapsible>
          ))}
        </ScrollArea>
      </SidebarContent>
      {/* <SidebarFooter className=""></SidebarFooter> */}
    </Sidebar>
  );
}<|MERGE_RESOLUTION|>--- conflicted
+++ resolved
@@ -33,90 +33,6 @@
   CollapsibleTrigger,
 } from "../ui/collapsible";
 
-<<<<<<< HEAD
-=======
-// Menu items.
-const items = [
-  {
-    title: "Dashboard",
-    url: "/user",
-    icon: Home,
-  },
-  {
-    title: "Tarefas",
-    url: "#",
-    icon: Inbox,
-  },
-  {
-    title: "Forum",
-    url: "/user/user-guides",
-    icon: Calendar,
-  },
-  {
-    title: "Documentação",
-    url: "#",
-    icon: Search,
-  },
-  {
-    title: "Analytics",
-    url: "#",
-    icon: Settings,
-  },
-  {
-    title: "Configurações",
-    url: "#",
-    icon: Settings,
-  },
-];
-
-type Channel = {
-  id: string;
-  name: string;
-  category: string;
-};
-
-const channels: Channel[] = [
-  {
-    id: "1",
-    name: "canal 1",
-    category: "categoria 1",
-  },
-  {
-    id: "2",
-    name: "canal 2",
-    category: "categoria 1",
-  },
-  {
-    id: "3",
-    name: "canal 3",
-    category: "categoria 1",
-  },
-  {
-    id: "4",
-    name: "canal 4",
-    category: "categoria 2",
-  },
-  {
-    id: "5",
-    name: "canal 5",
-    category: "categoria 2",
-  },
-  {
-    id: "6",
-    name: "canal 6",
-    category: "categoria 2",
-  },
-  {
-    id: "7",
-    name: "canal 7",
-    category: "categoria 3",
-  },
-];
-const agrupedChannels = Object.entries(
-  Object.groupBy(channels, ({ category }: Channel) => category)
-);
->>>>>>> 7a8e44da
-// .map(([category, channels])=>({category, channels}))
 
 export function ProjectSidebar({ projectName = i18n._("projectSidebar.defaultProjectName", "Nome do Projeto Placeholder") }: { projectName?: string }) {
   const iconMap: Record<ProjectNavItemPlaceholder["iconName"], LucideIcon> = {
@@ -182,11 +98,7 @@
                 <CollapsibleContent>
                   <SidebarGroupContent>
                     <SidebarMenu className="gap-1">
-<<<<<<< HEAD
                       {channels?.map((channel: ProjectChannelPlaceholder) => (
-=======
-                      {channels?.map((channel: Channel) => (
->>>>>>> 7a8e44da
                         <SidebarMenuItem key={channel.id}>
                           <SidebarMenuButton asChild>
                             {/* TODO: Define actual route for channel pages */}
