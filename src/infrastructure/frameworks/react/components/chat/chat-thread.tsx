<<<<<<< HEAD
import { ChatInput } from "@/components/chat/chat-input"
import { useScroll } from "@/hooks/use-scroll"
import { H3 } from "@/components/typography/titles"
import { Separator } from "@/components/ui/separator"
import { ScrollArea } from "@/components/ui/scroll-area"
import { ChatMessage } from "@/components/chat/chat-message"
import { ChatMessage as ChatMessageType } from "@/infrastructure/ipc/chat.types"
=======
import { ChatInput } from "@/components/chat/chat-input";

import { useScroll } from "@/hooks/use-scroll";
import { H3 } from "@/components/typography/titles";
import { Separator } from "@/components/ui/separator";
import { ScrollArea } from "@/components/ui/scroll-area";
import { ChatMessage, ChatMessageProps } from "@/components/chat/chat-message";
import { Trans, t } from "@lingui/macro";
import { i18n } from "@lingui/core"; // For default prop value
import { useState } from "react";
>>>>>>> d94dd2ff

export function ChatThread({
  threadId,
  messages,
  title = i18n._("chatThread.defaultTitle", "Chat"),
}: {
<<<<<<< HEAD
  threadId: string
  messages: ChatMessageType[]
}) {
  const ref = useScroll([threadId], { behavior: "instant" })
=======
  threadId: string;
  messages: ChatMessageProps[];
  title?: string;
}) {
  const [inputValue, setInputValue] = useState("");

  const handleSend = () => {
    if (inputValue.trim()) {
      console.warn("TODO: Implement actual message sending logic for:", inputValue);
      // Example: onSendMessage(inputValue); // This would be a prop if ChatThread itself doesnt send
      setInputValue(""); // Clear input after sending
    }
  };

  const ref = useScroll([threadId, messages.length], { behavior: "smooth" });
>>>>>>> d94dd2ff

  return (
    <div className="h-screen flex flex-1 flex-col">
      <header className="">
        <H3 className="m-2">{title}</H3>
        <Separator />
      </header>
      <div className="flex-1 overflow-hidden">
        <ScrollArea className="h-full">
          <div className="flex flex-col gap-2 h-full">
            {messages.length === 0 ? (
            <div className="flex flex-col items-center justify-center h-full p-4">
              <p className="text-muted-foreground"><Trans>Nenhuma mensagem ainda.</Trans></p>
              <p className="text-sm text-muted-foreground"><Trans>Envie uma mensagem para começar a conversa!</Trans></p>
            </div>
          ) : (
            messages.map((message) => (
              <ChatMessage key={message.id} message={message} />
            )))}
            <div ref={ref} />
          </div>
        </ScrollArea>
      </div>
      <ChatInput value={inputValue} onChange={setInputValue} onSend={handleSend} />
    </div>
  )
}<|MERGE_RESOLUTION|>--- conflicted
+++ resolved
@@ -1,4 +1,3 @@
-<<<<<<< HEAD
 import { ChatInput } from "@/components/chat/chat-input"
 import { useScroll } from "@/hooks/use-scroll"
 import { H3 } from "@/components/typography/titles"
@@ -6,46 +5,16 @@
 import { ScrollArea } from "@/components/ui/scroll-area"
 import { ChatMessage } from "@/components/chat/chat-message"
 import { ChatMessage as ChatMessageType } from "@/infrastructure/ipc/chat.types"
-=======
-import { ChatInput } from "@/components/chat/chat-input";
-
-import { useScroll } from "@/hooks/use-scroll";
-import { H3 } from "@/components/typography/titles";
-import { Separator } from "@/components/ui/separator";
-import { ScrollArea } from "@/components/ui/scroll-area";
-import { ChatMessage, ChatMessageProps } from "@/components/chat/chat-message";
-import { Trans, t } from "@lingui/macro";
-import { i18n } from "@lingui/core"; // For default prop value
-import { useState } from "react";
->>>>>>> d94dd2ff
 
 export function ChatThread({
   threadId,
   messages,
   title = i18n._("chatThread.defaultTitle", "Chat"),
 }: {
-<<<<<<< HEAD
   threadId: string
   messages: ChatMessageType[]
 }) {
   const ref = useScroll([threadId], { behavior: "instant" })
-=======
-  threadId: string;
-  messages: ChatMessageProps[];
-  title?: string;
-}) {
-  const [inputValue, setInputValue] = useState("");
-
-  const handleSend = () => {
-    if (inputValue.trim()) {
-      console.warn("TODO: Implement actual message sending logic for:", inputValue);
-      // Example: onSendMessage(inputValue); // This would be a prop if ChatThread itself doesnt send
-      setInputValue(""); // Clear input after sending
-    }
-  };
-
-  const ref = useScroll([threadId, messages.length], { behavior: "smooth" });
->>>>>>> d94dd2ff
 
   return (
     <div className="h-screen flex flex-1 flex-col">
