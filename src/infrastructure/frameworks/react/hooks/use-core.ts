import {
  UserQueryInput,
  UserQueryOutput,
} from "@/core/application/queries/user.query";
import {
  LLMProviderQueryInput,
  LLMProviderQueryOutput,
} from "@/core/application/queries/llm-provider.query";
import { Result } from "@/shared/result";
import {
  CreateUserUseCaseInput,
  CreateUserUseCaseOutput,
} from "@/core/application/use-cases/user/create-user.usecase";
import {
  CreateLLMProviderConfigUseCaseInput,
  CreateLLMProviderConfigUseCaseOutput,
} from "@/core/application/use-cases/llm-provider/create-llm-provider-config.usecase";
import { AppErrorCode, createAppError } from "@/lib/error-mapping";

export async function userQuery(_data?: UserQueryInput) {
  const result: Result<UserQueryOutput> =
    await window.api.invoke("query:get-user");
<<<<<<< HEAD
  const { success } = result;
  if (!success) throw createAppError(AppErrorCode.UserNotFound, result.error);
  const [user] = result.data;
=======
  if (!result.isOk()) throw new Error("Usuário não localizado");
  const [user] = result.value;
>>>>>>> 7a8e44da

  if (!user) throw createAppError(AppErrorCode.UserNotFound);
  return user;
}

export async function providersQuery(_data?: LLMProviderQueryInput) {
  const providers: Result<LLMProviderQueryOutput> =
    await window.api.invoke("query:llm-provider");
  if (!providers.isOk()) return [];
  return providers.value;
}

export async function createLLMProviderConfigUseCase(
  data: CreateLLMProviderConfigUseCaseInput
) {
  const providerConfig: Result<CreateLLMProviderConfigUseCaseOutput> =
    await window.api.invoke("usecase:create-llm-provider-config", {
      name: "default",
      apiKey: data.apiKey,
      llmProviderId: data.llmProviderId,
      modelId: data.modelId,
    });

<<<<<<< HEAD
  if (!providerConfig.success)
    throw createAppError(AppErrorCode.LLMProviderConfigSaveFailed, providerConfig.error);
=======
  if (!providerConfig.isOk())
    throw new Error("Não foi possivel salvar a configuração do provedor!");
>>>>>>> 7a8e44da

  return providerConfig.value;
}

export async function createUserUseCase(
  data: CreateUserUseCaseInput
): Promise<CreateUserUseCaseOutput> {
  const user: Result<CreateUserUseCaseOutput> = await window.api.invoke(
    "usecase:create-user",
    {
      user: {
        nickname: data.user.nickname,
        email: data.user.email,
        avatarUrl: data.user.avatarUrl,
      },
      llmProviderConfigId: data.llmProviderConfigId,
    }
  );
<<<<<<< HEAD
  if (!user.success) throw createAppError(AppErrorCode.UserCreateFailed, user.error);
  return user.data;
=======
  if (!user.isOk()) throw new Error("Não foi possivel criar o usuário!");
  return user.value;
>>>>>>> 7a8e44da
}

export function useCore() {
  return {
    usecase: {
      createLLMProviderConfig: createLLMProviderConfigUseCase,
      createUser: createUserUseCase,
    },
    query: {
      user: userQuery,
      llmProviders: providersQuery,
    },
    command: {},
  };
}<|MERGE_RESOLUTION|>--- conflicted
+++ resolved
@@ -20,14 +20,9 @@
 export async function userQuery(_data?: UserQueryInput) {
   const result: Result<UserQueryOutput> =
     await window.api.invoke("query:get-user");
-<<<<<<< HEAD
   const { success } = result;
   if (!success) throw createAppError(AppErrorCode.UserNotFound, result.error);
   const [user] = result.data;
-=======
-  if (!result.isOk()) throw new Error("Usuário não localizado");
-  const [user] = result.value;
->>>>>>> 7a8e44da
 
   if (!user) throw createAppError(AppErrorCode.UserNotFound);
   return user;
@@ -51,13 +46,8 @@
       modelId: data.modelId,
     });
 
-<<<<<<< HEAD
   if (!providerConfig.success)
     throw createAppError(AppErrorCode.LLMProviderConfigSaveFailed, providerConfig.error);
-=======
-  if (!providerConfig.isOk())
-    throw new Error("Não foi possivel salvar a configuração do provedor!");
->>>>>>> 7a8e44da
 
   return providerConfig.value;
 }
@@ -76,13 +66,8 @@
       llmProviderConfigId: data.llmProviderConfigId,
     }
   );
-<<<<<<< HEAD
   if (!user.success) throw createAppError(AppErrorCode.UserCreateFailed, user.error);
   return user.data;
-=======
-  if (!user.isOk()) throw new Error("Não foi possivel criar o usuário!");
-  return user.value;
->>>>>>> 7a8e44da
 }
 
 export function useCore() {
