--- conflicted
+++ resolved
@@ -1,4 +1,3 @@
-<<<<<<< HEAD
 import 'reflect-metadata'; // Added for InversifyJS
 import { app, BrowserWindow } from "electron";
 import path from "node:path";
@@ -7,35 +6,6 @@
 import { db } from "@/infrastructure/services/drizzle"; // This might be an issue if db is initialized before DI
 import { initializeDatabase } from "./main/seed";
 import { main } from "./main/agent";
-=======
-import { app, BrowserWindow } from 'electron';
-import path from 'node:path';
-import squirrelStartup from 'electron-squirrel-startup';
-
-// Direct imports of handler registration functions
-import { registerJobHandlers } from './main/handlers/job-handlers';
-import { registerQueryHandlers } from './main/handlers/query-handlers';
-import { registerUsecaseHandlers } from './main/handlers/usecase-handlers';
-// registerServices function from services.ts is not strictly needed if main.ts imports instances.
-
-// Import required service instances from services.ts
-import {
-    ipcHandlerInstance, // This is new ElectronIpcHandler() from services.ts
-    userQuery,
-    llmProviderQuery,
-    createUserUseCase,
-    createLLMProviderConfigUseCase,
-    jobDefinitionService,
-    queueService,
-    jobRepository,         // For registerJobHandlers
-    processJobUseCase,   // Mocked in services.ts
-    workerService        // For starting the loop
-} from './main/handlers/services';
-
-// Commented out unused imports from "ultra-simplified" state
-// import { db } from "@/infrastructure/services/drizzle";
-// import { initializeDatabase } from "./main/seed";
->>>>>>> c8b55d63
 
 // InversifyJS Container and Worker Pool
 import { appContainer } from '../../../electron/dependency-injection/inversify.config';
@@ -70,7 +40,6 @@
   // mainWindow.setMenu(null);
 };
 
-<<<<<<< HEAD
 app.on("ready", async () => {
   // It's generally better to initialize DB via DI container if it's managed there.
   // For now, assuming initializeDatabase and db are separate or will be integrated into DI later.
@@ -95,33 +64,10 @@
 app.on("window-all-closed", () => {
   if (process.platform !== "darwin") {
     // Consider if shutdown logic is needed here or only in before-quit
-=======
-app.on('ready', async () => {
-  // await initializeDatabase(db); // Keep this commented for now
-
-  createWindow();
-
-  // Use the ipcHandlerInstance exported from services.ts
-  registerQueryHandlers(ipcHandlerInstance, userQuery, llmProviderQuery);
-  registerUsecaseHandlers(ipcHandlerInstance, createUserUseCase, createLLMProviderConfigUseCase);
-  registerJobHandlers(ipcHandlerInstance, processJobUseCase, jobRepository, jobDefinitionService, queueService);
-
-  if (workerService && typeof workerService.startProcessingLoop === 'function') {
-    console.log("main.ts: Attempting to start WorkerService processing loop...");
-    workerService.startProcessingLoop(); // Uses default interval
-  } else {
-    console.error("main.ts: WorkerService or startProcessingLoop not available!");
-  }
-});
-
-app.on('window-all-closed', () => {
-  if (process.platform !== 'darwin') {
->>>>>>> c8b55d63
     app.quit();
   }
 });
 
-<<<<<<< HEAD
 app.on('before-quit', async (event) => {
     event.preventDefault(); // Prevent immediate quit
     console.log("Application before-quit: Shutting down worker pool...");
@@ -137,9 +83,6 @@
 });
 
 app.on("activate", () => {
-=======
-app.on('activate', () => {
->>>>>>> c8b55d63
   if (BrowserWindow.getAllWindows().length === 0) {
     createWindow();
   }
