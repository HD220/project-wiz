// Using a type for specific allowed statuses
export type JobStatusValue =
  | 'pending'   // Newly created, awaiting dependencies or initial processing
  | 'waiting'   // Dependencies met, ready for worker pickup
  | 'active'    // Picked up by a worker, currently being processed
  | 'delayed'   // Execution postponed (e.g., after a retryable error, or scheduled for future)
  | 'completed' // Successfully finished
  | 'failed'    // Failed after all retry attempts or due to non-retryable error
  | 'cancelled'; // Cancelled by user or system

const VALID_STATUSES: ReadonlyArray<JobStatusValue> = [
  'pending',
  'waiting',
  'active',
  'delayed',
  'completed',
  'failed',
  'cancelled'
];

export class JobStatus {
  private readonly value: JobStatusValue;

  private constructor(status: JobStatusValue) {
    // Object Calisthenics: Rule 3 (Wrap Primitives).
    // Validation is implicit via the type, but an explicit check is good.
    if (!VALID_STATUSES.includes(status)) {
      throw new Error(`Invalid job status: ${status}`);
    }
    this.value = status;
  }

<<<<<<< HEAD
  public is(statusValue: JobStatusType): boolean {
    return this.status === statusValue;
  }

  static create(status: JobStatusType): JobStatus {
=======
  public static create(status: JobStatusValue): JobStatus {
>>>>>>> c8b55d63
    return new JobStatus(status);
  }

  public static pending(): JobStatus { return new JobStatus('pending'); }
  public static waiting(): JobStatus { return new JobStatus('waiting'); }
  public static active(): JobStatus { return new JobStatus('active'); }
  public static delayed(): JobStatus { return new JobStatus('delayed'); }
  public static completed(): JobStatus { return new JobStatus('completed'); }
  public static failed(): JobStatus { return new JobStatus('failed'); }
  public static cancelled(): JobStatus { return new JobStatus('cancelled'); }

  public getValue(): JobStatusValue {
    return this.value;
  }

  public equals(other: JobStatus): boolean {
    return this.value === other.getValue();
  }

  public isPending(): boolean { return this.value === 'pending'; }
  public isWaiting(): boolean { return this.value === 'waiting'; }
  // Add other is... methods as needed
  public isActive(): boolean { return this.value === 'active'; }
  public isCompleted(): boolean { return this.value === 'completed'; }
  public isFailed(): boolean { return this.value === 'failed'; }
}<|MERGE_RESOLUTION|>--- conflicted
+++ resolved
@@ -19,26 +19,19 @@
 ];
 
 export class JobStatus {
-  private readonly value: JobStatusValue;
-
-  private constructor(status: JobStatusValue) {
-    // Object Calisthenics: Rule 3 (Wrap Primitives).
-    // Validation is implicit via the type, but an explicit check is good.
-    if (!VALID_STATUSES.includes(status)) {
-      throw new Error(`Invalid job status: ${status}`);
-    }
-    this.value = status;
+  protected constructor(private readonly status: JobStatusType) {
+    jobStatusSchema.parse(status);
   }
 
-<<<<<<< HEAD
+  get value(): JobStatusType {
+    return this.status;
+  }
+
   public is(statusValue: JobStatusType): boolean {
     return this.status === statusValue;
   }
 
-  static create(status: JobStatusType): JobStatus {
-=======
   public static create(status: JobStatusValue): JobStatus {
->>>>>>> c8b55d63
     return new JobStatus(status);
   }
 
