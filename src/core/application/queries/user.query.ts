--- conflicted
+++ resolved
@@ -1,9 +1,5 @@
 import { Executable } from "@/core/common/executable";
-<<<<<<< HEAD
-import { NOK, OK, Result } from "@/shared/result";
-=======
 import { Result, ok, error } from "@/core/common/result";
->>>>>>> 5e3c27c8
 import { IUserRepository } from "@/core/ports/repositories/user.interface";
 
 export class UserQuery implements Executable<UserQueryInput, UserQueryOutput> {
