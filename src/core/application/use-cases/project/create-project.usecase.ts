import { AppError } from "@/core/common/errors";
import { Executable } from "@/core/common/executable";
import { IdentityType } from "@/core/common/identity";
<<<<<<< HEAD
import { NOK, OK, Result } from "@/shared/result";
=======
import { error, ok, Result } from "@/shared/result";
>>>>>>> 5e3c27c8
import {
  ProjectDescription,
  ProjectName,
} from "@/core/domain/entities/project/value-objects";
import {
  RepositoryDocsPath,
  RepositoryPath,
} from "@/core/domain/entities/source-code/value-objects";
import { IFileSystem } from "@/core/ports/adapter/file-system";
import { IVersionControlSystem } from "@/core/ports/adapter/version-control-sistem";
import { IProjectRepository } from "@/core/ports/repositories/project.interface";
import { ISourceCodeRepository } from "@/core/ports/repositories/source-code.interface";

export class CreateProjectUseCase implements Executable<Input, Output> {
  constructor(
    private readonly projectRepository: IProjectRepository,
    private readonly sourceCodeRepository: ISourceCodeRepository,
    private readonly fileSystem: IFileSystem,
    private readonly vcs: IVersionControlSystem
  ) {}

  async execute(input: Input): Promise<Result<Output>> {
    try {
      const { name: projectName, description: projectDescription } = input;

      const project = await this.projectRepository.create({
        name: new ProjectName(projectName),
        description: new ProjectDescription(projectDescription),
      });

      const dirbase = `${project.id.value}`;
      const dirs = await this.prepareFolders(dirbase);
      await this.setupRepository(dirs.code);

      await this.sourceCodeRepository.create({
        path: new RepositoryPath(dirs.code),
        docsPath: new RepositoryDocsPath(dirs.docs),
        projectId: project.id,
      });

      return ok({
        projectId: project.id.value,
      });
    } catch (err) {
      if (err instanceof AppError) {
        return error(err.message);
      }

      const errorMessage = err instanceof Error ? err.message : String(err);
      return error(errorMessage);
    }
  }

  private async setupRepository(dirname: string) {
    await this.vcs.changeWorkingDirectory(dirname);
    await this.vcs.init();
  }

  private async prepareFolders(dirname: string) {
    const dirs = {
      code: `${dirname}/source-code`,
      docs: `${dirname}/source-code/docs`,
      worktree: `${dirname}/worktrees`,
    };
    await this.fileSystem.mkdir(dirs.worktree);
    await this.fileSystem.mkdir(dirs.code);
    await this.fileSystem.mkdir(dirs.docs);
    return dirs;
  }
}

type Input = {
  name: string;
  description?: string;
};

type Output = {
  projectId: IdentityType;
};<|MERGE_RESOLUTION|>--- conflicted
+++ resolved
@@ -1,11 +1,7 @@
 import { AppError } from "@/core/common/errors";
 import { Executable } from "@/core/common/executable";
 import { IdentityType } from "@/core/common/identity";
-<<<<<<< HEAD
-import { NOK, OK, Result } from "@/shared/result";
-=======
 import { error, ok, Result } from "@/shared/result";
->>>>>>> 5e3c27c8
 import {
   ProjectDescription,
   ProjectName,
