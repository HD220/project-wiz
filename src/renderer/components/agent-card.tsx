import { useState } from "react";

// Local type definitions to avoid boundary violations
type AgentStatus = "active" | "inactive" | "busy";

interface SelectAgent {
  id: string;
  userId: string;
  providerId: string;
  name: string;
  role: string;
  backstory: string;
  goal: string;
  status: AgentStatus;
  modelConfig: string;
  createdAt: Date;
  updatedAt: Date;
}

import { useAgentStore } from "@/renderer/store/agent-store";

import { Alert, AlertDescription } from "@/components/ui/alert";
import {
  AlertDialog,
  AlertDialogAction,
  AlertDialogCancel,
  AlertDialogContent,
  AlertDialogDescription,
  AlertDialogFooter,
  AlertDialogHeader,
  AlertDialogTitle,
} from "@/components/ui/alert-dialog";
import { Avatar, AvatarFallback } from "@/components/ui/avatar";
import { Badge } from "@/components/ui/badge";
import { Button } from "@/components/ui/button";
import {
  Card,
  CardContent,
  CardDescription,
  CardFooter,
  CardHeader,
  CardTitle,
} from "@/components/ui/card";
import {
  DropdownMenu,
  DropdownMenuContent,
  DropdownMenuItem,
  DropdownMenuSeparator,
  DropdownMenuTrigger,
} from "@/components/ui/dropdown-menu";

interface AgentCardProps {
  agent: SelectAgent;
  providerName?: string;
}

export function AgentCard({ agent, providerName }: AgentCardProps) {
  const { updateAgentStatus, deleteAgent, error, clearError } = useAgentStore();
  const [isDeleteDialogOpen, setIsDeleteDialogOpen] = useState(false);
  const [isUpdating, setIsUpdating] = useState(false);

  const handleStatusChange = async (newStatus: AgentStatus) => {
    if (newStatus === agent.status) return;

    setIsUpdating(true);
    try {
      await updateAgentStatus(agent.id, newStatus);
    } catch (_error) {
      console.error("Failed to update agent status:", _error);
    } finally {
      setIsUpdating(false);
    }
  };

  const handleDelete = async () => {
    try {
      await deleteAgent(agent.id);
      setIsDeleteDialogOpen(false);
    } catch (_error) {
      console.error("Failed to delete agent:", _error);
    }
  };

  const getStatusColor = (status: AgentStatus) => {
    switch (status) {
      case "active":
        return "bg-green-500";
      case "busy":
        return "bg-yellow-500";
      case "inactive":
        return "bg-gray-500";
      default:
        return "bg-gray-500";
    }
  };

  const getStatusVariant = (status: AgentStatus) => {
    switch (status) {
      case "active":
        return "default";
      case "busy":
        return "secondary";
      case "inactive":
        return "outline";
      default:
        return "outline";
    }
  };

  // Parse model config to display model info
  let modelInfo = "Unknown Model";
  try {
    const config = JSON.parse(agent.modelConfig);
    modelInfo = config.model || "Unknown Model";
  } catch (error) {
    // Ignore parsing errors
  }

  return (
    <>
      <Card className="transition-shadow hover:shadow-md">
        <CardHeader className="flex flex-row items-start justify-between space-y-0 pb-2">
          <div className="flex items-center space-x-3">
            <Avatar className="h-10 w-10">
              <AvatarFallback className="text-sm font-medium">
                {agent.name.slice(0, 2).toUpperCase()}
              </AvatarFallback>
            </Avatar>
            <div>
              <CardTitle className="text-lg">{agent.name}</CardTitle>
              <CardDescription className="text-sm">
                {agent.role}
              </CardDescription>
            </div>
          </div>
          <DropdownMenu>
            <DropdownMenuTrigger asChild>
              <Button variant="ghost" className="h-8 w-8 p-0">
                <span className="sr-only">Open menu</span>
                <svg
                  xmlns="http://www.w3.org/2000/svg"
                  width="16"
                  height="16"
                  viewBox="0 0 24 24"
                  fill="none"
                  stroke="currentColor"
                  strokeWidth="2"
                  strokeLinecap="round"
                  strokeLinejoin="round"
                >
                  <circle cx="12" cy="12" r="1" />
                  <circle cx="12" cy="5" r="1" />
                  <circle cx="12" cy="19" r="1" />
                </svg>
              </Button>
            </DropdownMenuTrigger>
            <DropdownMenuContent align="end">
              <DropdownMenuItem
                onClick={() => handleStatusChange("active")}
                disabled={isUpdating || agent.status === "active"}
              >
                Set Active
              </DropdownMenuItem>
              <DropdownMenuItem
                onClick={() => handleStatusChange("inactive")}
                disabled={isUpdating || agent.status === "inactive"}
              >
                Set Inactive
              </DropdownMenuItem>
              <DropdownMenuSeparator />
              <DropdownMenuItem
                onClick={() => setIsDeleteDialogOpen(true)}
                className="text-destructive focus:text-destructive"
              >
                Delete Agent
              </DropdownMenuItem>
            </DropdownMenuContent>
          </DropdownMenu>
        </CardHeader>

        <CardContent className="space-y-3">
          <div className="flex items-center space-x-2">
            <Badge
              variant={getStatusVariant(agent.status)}
              className="capitalize"
            >
              <div
                className={`mr-1 h-2 w-2 rounded-full ${getStatusColor(agent.status)}`}
              />
              {agent.status}
            </Badge>
            {providerName && (
              <Badge variant="outline" className="text-xs">
                {providerName}
              </Badge>
            )}
            <Badge variant="outline" className="text-xs">
              {modelInfo}
            </Badge>
          </div>

          <div className="space-y-2">
            <div>
              <p className="text-sm font-medium text-muted-foreground">Goal</p>
              <p className="text-sm">{agent.goal}</p>
            </div>

            <div>
              <p className="text-sm font-medium text-muted-foreground">
                Backstory
              </p>
              <p className="text-sm text-muted-foreground line-clamp-2">
                {agent.backstory}
              </p>
            </div>
          </div>
        </CardContent>

        <CardFooter className="pt-0">
          <div className="flex w-full items-center justify-between text-xs text-muted-foreground">
            <span>
<<<<<<< HEAD
              Created {agent.createdAt instanceof Date ? agent.createdAt.toLocaleDateString() : new Date(agent.createdAt).toLocaleDateString()}
            </span>
            <span>
              Updated {agent.updatedAt instanceof Date ? agent.updatedAt.toLocaleDateString() : new Date(agent.updatedAt).toLocaleDateString()}
=======
              Created{" "}
              {agent.createdAt instanceof Date
                ? agent.createdAt.toLocaleDateString()
                : new Date(agent.createdAt).toLocaleDateString()}
            </span>
            <span>
              Updated{" "}
              {agent.updatedAt instanceof Date
                ? agent.updatedAt.toLocaleDateString()
                : new Date(agent.updatedAt).toLocaleDateString()}
>>>>>>> 9b624ab3
            </span>
          </div>
        </CardFooter>
      </Card>

      {error && (
        <Alert variant="destructive" className="mt-2">
          <AlertDescription>
            {error}
            <Button
              variant="ghost"
              size="sm"
              onClick={clearError}
              className="ml-2 h-auto p-0 text-destructive underline"
            >
              Dismiss
            </Button>
          </AlertDescription>
        </Alert>
      )}

      <AlertDialog
        open={isDeleteDialogOpen}
        onOpenChange={setIsDeleteDialogOpen}
      >
        <AlertDialogContent>
          <AlertDialogHeader>
            <AlertDialogTitle>Delete Agent</AlertDialogTitle>
            <AlertDialogDescription>
              Are you sure you want to delete &quot;{agent.name}&quot;? This
              action cannot be undone. The agent and its associated user account
              will be permanently removed.
            </AlertDialogDescription>
          </AlertDialogHeader>
          <AlertDialogFooter>
            <AlertDialogCancel>Cancel</AlertDialogCancel>
            <AlertDialogAction
              onClick={handleDelete}
              className="bg-destructive text-destructive-foreground hover:bg-destructive/90"
            >
              Delete Agent
            </AlertDialogAction>
          </AlertDialogFooter>
        </AlertDialogContent>
      </AlertDialog>
    </>
  );
}<|MERGE_RESOLUTION|>--- conflicted
+++ resolved
@@ -219,12 +219,6 @@
         <CardFooter className="pt-0">
           <div className="flex w-full items-center justify-between text-xs text-muted-foreground">
             <span>
-<<<<<<< HEAD
-              Created {agent.createdAt instanceof Date ? agent.createdAt.toLocaleDateString() : new Date(agent.createdAt).toLocaleDateString()}
-            </span>
-            <span>
-              Updated {agent.updatedAt instanceof Date ? agent.updatedAt.toLocaleDateString() : new Date(agent.updatedAt).toLocaleDateString()}
-=======
               Created{" "}
               {agent.createdAt instanceof Date
                 ? agent.createdAt.toLocaleDateString()
@@ -235,7 +229,6 @@
               {agent.updatedAt instanceof Date
                 ? agent.updatedAt.toLocaleDateString()
                 : new Date(agent.updatedAt).toLocaleDateString()}
->>>>>>> 9b624ab3
             </span>
           </div>
         </CardFooter>
