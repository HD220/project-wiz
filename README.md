# Project Wiz

**Your Autonomous Software Factory**

[![License: MIT](https://img.shields.io/badge/License-MIT-blue.svg)](https://opensource.org/licenses/MIT)
[![GitHub issues](https://img.shields.io/github/issues/HD220/project-wiz)](https://github.com/HD220/project-wiz/issues)
[![GitHub forks](https://img.shields.io/github/forks/HD220/project-wiz)](https://github.com/HD220/project-wiz/network)
[![GitHub stars](https://img.shields.io/github/stars/HD220/project-wiz)](https://github.com/HD220/project-wiz/stargazers)

<<<<<<< HEAD
Project Wiz é um sistema ElectronJS com visual Discord-Like, onde cada servidor é um projeto/repositorio e os agentes participantes do servidor trabalham para evoluçao do projeto e você pode iteragir e ver a iteração entre os agentes.

## Documentação

- [Sistema de Filas](/docs/queue-system.md) - Arquitetura e guia de uso do sistema de processamento assíncrono de jobs

## Testes

O projeto segue padrões rigorosos de testes automatizados para garantir qualidade e estabilidade. Consulte [Test Standards](/docs/test-architecture.md) para detalhes completos.

### Estrutura

```
project-wiz/
├── src/                  # Código fonte
└── tests/                # Todos os testes
    ├── unit/             # Testes unitários
    ├── integration/      # Testes de integração  
    ├── e2e/              # Testes end-to-end
    ├── stress/           # Testes de carga
    └── setup/            # Configurações de teste
```

### Tipos de Testes

- **Unitários**: Testam componentes isolados
  ```typescript
  // tests/unit/core/domain/entities/jobs/job.entity.test.ts
  describe("Job Entity", () => {
    it("should accept priority 0 as default value", () => {
      const job = new TestJob("test-id", new JobStatus(JobStatusValues.WAITING));
      expect(job.getPriority()).toBe(0);
    });
  });
  ```

- **Integração**: Testam interação entre componentes
  ```typescript
  // tests/integration/repositories/drizzle/queue.repository.test.ts  
  describe("DrizzleQueueRepository - Integration Tests", () => {
    it("deve lançar erro quando queue for nulo", async () => {
      await expect(repository.save(null)).rejects.toThrow();
    });
  });
  ```

### Execução

Comandos disponíveis no `package.json`:

```bash
# Executar todos os testes
npm test

# Executar testes unitários
npm run test:unit

# Executar testes de integração
npm run test:integration

# Executar testes com cobertura
npm run test:coverage

# Verificar estrutura de testes
npm run verify:tests
```

### Verificação de Estrutura

O projeto inclui um script para validar a estrutura de testes:

```bash
npm run verify:tests
```

Este script verifica:
- Estrutura de pastas conforme padrão
- Nomenclatura de arquivos de teste
- Configurações obrigatórias
- Imports e dependências
- Gera relatório detalhado

Exemplo de saída:
```
=== Relatório de Verificação de Estrutura de Testes ===

✅ 15 verificações passaram
❌ 0 verificações falharam
⚠️ 2 avisos

=== Resultado ===
✅ Estrutura de testes está conforme os padrões
```

### Configuração

O ambiente de testes utiliza:
- Vitest como runner de testes
- Banco de dados SQLite em memória para testes de integração
- Configuração definida em [`vitest.config.mts`](/vitest.config.mts)

### Validação Automática

O script de verificação é executado automaticamente:
- No pre-commit hook (via Husky)
- No pipeline de CI/CD
- Antes da geração de builds de produção

Isso garante que todos os testes sigam os padrões do projeto.

### Cobertura

Para gerar relatórios de cobertura:

```bash
npm run test:coverage
```

Isso gera relatórios em:
- Terminal (texto)
- Pasta `coverage/` (HTML, JSON)

### Mais Informações

- [Arquitetura de Testes](/docs/test-architecture.md)
- [Padrões de Teste](/.roo/rules/Test-Standard-Rules.md)
- [Fluxo com Drizzle](/.roo/rules/Drizzle-Workflow-Rules.md)
=======
Project Wiz is an innovative desktop application designed to function as an autonomous software factory. Built with ElectronJS and featuring a Discord-inspired interface, it leverages AI Agents (Personas) to automate and streamline various stages of the software development lifecycle.

## Vision

Our vision is to **transform fundamentally the software development lifecycle through intelligent collaboration between humans and autonomous AI agents.** We aim to create a platform where AI agents are integral, proactive members of development teams, capable of handling complex tasks from end to end, empowering human developers to focus on innovation and high-level problem-solving.

For more details, see our [Vision and Goals](./docs/project-overview/vision-and-goals.md).

## Key Features

*   **AI-Powered Automation:** Utilizes AI Agents (Personas) to automate development tasks.
*   **Discord-Inspired UI:** Offers an intuitive and familiar user experience.
*   **Project Management:** Centralized environment for managing software projects.
*   **Customizable AI Agents (Personas):** Create and configure specialized AI agents for different roles and tasks.
*   **Job-Based Task Execution:** Define, assign, and track tasks (Jobs) for Personas.
*   **LLM Integration:** Supports integration with various Large Language Models.
*   **Extensible Tooling System:** Agents use tools to interact with files, code, and external systems.
*   **Workflow Automation:** Define and automate complex development workflows.

## Core Concepts

*   **Personas:** AI agents you define with specific roles, goals, and capabilities. They are like virtual team members that execute tasks. Learn more in the [Personas Guide](./docs/user-guide/05-personas-agents.md).
*   **Jobs:** Specific tasks assigned to Personas, ranging from code generation and analysis to documentation and testing. Jobs are the fundamental units of work in Project Wiz. Learn more in the [Jobs Guide](./docs/user-guide/06-jobs-automation.md).
*   **Tools:** Capabilities or functions that Personas can use to perform their jobs, such as file system operations, terminal commands, or code analysis.

## Who is this for?

Project Wiz is ideal for:

*   **Developers & Development Teams:** Seeking to automate repetitive tasks and accelerate development.
*   **Project Managers:** Needing tools for orchestrating complex tasks and tracking progress.
*   **Software Companies:** Aiming to boost team productivity and optimize development workflows.
*   **AI & Automation Enthusiasts:** Interested in exploring AI's potential in software development.

## Tech Stack

*   **Framework:** ElectronJS
*   **Frontend:** React, TypeScript, Tailwind CSS
*   **Backend/Core:** TypeScript, Node.js
*   **AI:** Integration with Large Language Models (e.g., OpenAI, DeepSeek)
*   **Database:** SQLite (via Drizzle ORM)
*   **Bundler:** Vite

## Getting Started

To get Project Wiz up and running:

1.  **Clone the repository:**
    ```bash
    git clone https://github.com/HD220/project-wiz.git
    cd project-wiz
    ```
2.  **Install dependencies:**
    ```bash
    npm install
    ```
3.  **Run the application:**
    ```bash
    npm start
    ```

For more detailed setup instructions, please refer to the [Development Setup Guide](./docs/technical-documentation/06-development-setup.md) and the [Quick Start Guide](./docs/user-guide/02-quick-start.md).

## Documentation

Dive deeper into Project Wiz with our comprehensive documentation:

*   **[User Guide](./docs/user-guide/01-introduction.md):** Introduces users to Project Wiz and how to use its features.
*   **[Technical Documentation](./docs/technical-documentation/01-architecture.md):** Details the architecture, agent framework, and other technical aspects for developers.
*   **[Vision and Goals](./docs/project-overview/vision-and-goals.md):** Outlines the long-term vision and strategic objectives of Project Wiz.
*   **[Roadmap](./docs/project-overview/roadmap.md):** Shows the planned features and future development direction.

## Contributing

We welcome contributions! Whether it's reporting a bug, suggesting a feature, improving documentation, or writing code, your help is appreciated.

Please read our [Contribution Guide](./docs/contribution-guide.md) to get started and review our [Code of Conduct](./docs/code-of-conduct.md).

## Roadmap

Check out our [Project Roadmap](./docs/project-overview/roadmap.md) to see what features and improvements are planned for the future.

## License

Project Wiz is released under the MIT License.
```
>>>>>>> d94dd2ff
<|MERGE_RESOLUTION|>--- conflicted
+++ resolved
@@ -7,135 +7,6 @@
 [![GitHub forks](https://img.shields.io/github/forks/HD220/project-wiz)](https://github.com/HD220/project-wiz/network)
 [![GitHub stars](https://img.shields.io/github/stars/HD220/project-wiz)](https://github.com/HD220/project-wiz/stargazers)
 
-<<<<<<< HEAD
-Project Wiz é um sistema ElectronJS com visual Discord-Like, onde cada servidor é um projeto/repositorio e os agentes participantes do servidor trabalham para evoluçao do projeto e você pode iteragir e ver a iteração entre os agentes.
-
-## Documentação
-
-- [Sistema de Filas](/docs/queue-system.md) - Arquitetura e guia de uso do sistema de processamento assíncrono de jobs
-
-## Testes
-
-O projeto segue padrões rigorosos de testes automatizados para garantir qualidade e estabilidade. Consulte [Test Standards](/docs/test-architecture.md) para detalhes completos.
-
-### Estrutura
-
-```
-project-wiz/
-├── src/                  # Código fonte
-└── tests/                # Todos os testes
-    ├── unit/             # Testes unitários
-    ├── integration/      # Testes de integração  
-    ├── e2e/              # Testes end-to-end
-    ├── stress/           # Testes de carga
-    └── setup/            # Configurações de teste
-```
-
-### Tipos de Testes
-
-- **Unitários**: Testam componentes isolados
-  ```typescript
-  // tests/unit/core/domain/entities/jobs/job.entity.test.ts
-  describe("Job Entity", () => {
-    it("should accept priority 0 as default value", () => {
-      const job = new TestJob("test-id", new JobStatus(JobStatusValues.WAITING));
-      expect(job.getPriority()).toBe(0);
-    });
-  });
-  ```
-
-- **Integração**: Testam interação entre componentes
-  ```typescript
-  // tests/integration/repositories/drizzle/queue.repository.test.ts  
-  describe("DrizzleQueueRepository - Integration Tests", () => {
-    it("deve lançar erro quando queue for nulo", async () => {
-      await expect(repository.save(null)).rejects.toThrow();
-    });
-  });
-  ```
-
-### Execução
-
-Comandos disponíveis no `package.json`:
-
-```bash
-# Executar todos os testes
-npm test
-
-# Executar testes unitários
-npm run test:unit
-
-# Executar testes de integração
-npm run test:integration
-
-# Executar testes com cobertura
-npm run test:coverage
-
-# Verificar estrutura de testes
-npm run verify:tests
-```
-
-### Verificação de Estrutura
-
-O projeto inclui um script para validar a estrutura de testes:
-
-```bash
-npm run verify:tests
-```
-
-Este script verifica:
-- Estrutura de pastas conforme padrão
-- Nomenclatura de arquivos de teste
-- Configurações obrigatórias
-- Imports e dependências
-- Gera relatório detalhado
-
-Exemplo de saída:
-```
-=== Relatório de Verificação de Estrutura de Testes ===
-
-✅ 15 verificações passaram
-❌ 0 verificações falharam
-⚠️ 2 avisos
-
-=== Resultado ===
-✅ Estrutura de testes está conforme os padrões
-```
-
-### Configuração
-
-O ambiente de testes utiliza:
-- Vitest como runner de testes
-- Banco de dados SQLite em memória para testes de integração
-- Configuração definida em [`vitest.config.mts`](/vitest.config.mts)
-
-### Validação Automática
-
-O script de verificação é executado automaticamente:
-- No pre-commit hook (via Husky)
-- No pipeline de CI/CD
-- Antes da geração de builds de produção
-
-Isso garante que todos os testes sigam os padrões do projeto.
-
-### Cobertura
-
-Para gerar relatórios de cobertura:
-
-```bash
-npm run test:coverage
-```
-
-Isso gera relatórios em:
-- Terminal (texto)
-- Pasta `coverage/` (HTML, JSON)
-
-### Mais Informações
-
-- [Arquitetura de Testes](/docs/test-architecture.md)
-- [Padrões de Teste](/.roo/rules/Test-Standard-Rules.md)
-- [Fluxo com Drizzle](/.roo/rules/Drizzle-Workflow-Rules.md)
-=======
 Project Wiz is an innovative desktop application designed to function as an autonomous software factory. Built with ElectronJS and featuring a Discord-inspired interface, it leverages AI Agents (Personas) to automate and streamline various stages of the software development lifecycle.
 
 ## Vision
@@ -221,5 +92,4 @@
 ## License
 
 Project Wiz is released under the MIT License.
-```
->>>>>>> d94dd2ff
+```