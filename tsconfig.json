--- conflicted
+++ resolved
@@ -2,15 +2,6 @@
   "compilerOptions": {
     "target": "ESNext",
     "module": "ESNext",
-<<<<<<< HEAD
-    "moduleResolution": "node",
-    "baseUrl": ".",
-    "paths": {
-      "*": ["types/*"]
-    },
-    "types": ["k6"],
-    "outDir": "./dist",
-=======
     "moduleResolution": "bundler",
     "lib": ["ES2024", "ES2022", "DOM", "DOM.Iterable"],
     "outDir": "dist",
@@ -20,20 +11,11 @@
 
     //electron
     "types": ["node", "electron", "vitest"],
->>>>>>> d94dd2ff
     "esModuleInterop": true,
     "forceConsistentCasingInFileNames": true,
     "strict": true,
     "skipLibCheck": true,
     "resolveJsonModule": true,
-<<<<<<< HEAD
-    "isolatedModules": true,
-    "jsx": "preserve",
-    "incremental": true,
-    "noUnusedLocals": true,
-    "noUnusedParameters": true,
-    "noFallthroughCasesInSwitch": true
-=======
     "jsx": "react-jsx",
     "paths": {
       "@/components/*": ["./src/infrastructure/frameworks/react/components/*"],
@@ -46,19 +28,10 @@
       "@/core/common/result": ["./src/shared/result.ts"],
       "@/*": ["./src/*"]
     }
->>>>>>> d94dd2ff
   },
   "include": [
     "src/**/*",
     "tests/**/*",
-<<<<<<< HEAD
-    "types/**/*"
-  ],
-  "exclude": [
-    "node_modules",
-    "dist"
-  ]
-=======
     "drizzle.config.ts",
     "forge.config.ts",
     "forge.env.d.ts",
@@ -66,5 +39,4 @@
     "vitest.config.mts"
   ],
   "exclude": ["node_modules", "coverage"]
->>>>>>> d94dd2ff
 }