--- conflicted
+++ resolved
@@ -1,28 +1,8 @@
-<<<<<<< HEAD
+import { setupTestDB } from "./setup/drizzle";
 import "reflect-metadata";
 import { vi } from "vitest";
-
-// Configurações globais para os testes
-vi.mock("better-sqlite3", () => ({
-  __esModule: true,
-  default: vi.fn().mockImplementation(() => ({
-    prepare: vi.fn().mockReturnThis(),
-    run: vi.fn(),
-    get: vi.fn(),
-    all: vi.fn(),
-    exec: vi.fn(),
-    pragma: vi.fn(),
-  })),
-}));
-
-// Configuração do console para testes
-vi.spyOn(console, "error").mockImplementation(() => {});
-vi.spyOn(console, "warn").mockImplementation(() => {});
-=======
-import { setupTestDB } from "./setup/drizzle";
 
 // Configuração global para testes
 if (process.env.VITEST_TEST_TYPE === "integration-db") {
   setupTestDB();
-}
->>>>>>> 59fd456f
+}