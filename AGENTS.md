--- conflicted
+++ resolved
@@ -1,237 +1,3 @@
-<<<<<<< HEAD
-# AGENT INSTRUCTIONS FOR PROJECT WIZ
-
-**Critical Note on Adherence to Standards:**
-
-This document, along with the detailed Architectural Decision Records (ADRs) in `docs/reference/adrs/`, the `docs/reference/software-architecture.md` (in Portuguese), and the comprehensive `docs/developer/coding-standards.md` (in Portuguese), form the complete set of guidelines for Project Wiz development.
-
-It is not sufficient to superficially apply these guidelines. A **deep understanding, proactive adherence, and meticulous application of ALL defined standards are mandatory.** The goal is an exemplary codebase. Superficial or incomplete application of these standards will be considered inadequate. You are expected to actively consult all provided documentation to ensure your work aligns perfectly with these directives.
-
-## 1. Project Overview
-
-Project Wiz is an ElectronJS desktop application with a React frontend and a Node.js/TypeScript backend/core.
-
-**Fundamental Instruction: Internalize These Guidelines**
-
-Before starting ANY development, refactoring, or analysis task that involves modifications to the code or its structure, it is **mandatory** that you CAREFULLY review all sections of this document. Your understanding of the system and the quality of your work depend on it.
-
-Failure to follow these guidelines will result in work that is misaligned with the project's objectives and structure.
-
-## 2. Software Architecture and Mandatory Principles
-
-### 2.1. General Architecture
-
-Project Wiz adopts **Clean Architecture**. This approach organizes code into concentric layers with a strict inward flow of dependencies:
-
-*   **Domain Layer:** Contains the core business logic and entities. It is the innermost layer and does not depend on any other layer.
-*   **Application Layer:** Orchestrates the application's use cases. It contains application-specific logic and depends only on the Domain layer.
-*   **Infrastructure Layer:** Deals with external details such as frameworks, databases, third-party APIs, and the user interface (UI). This layer depends on the Application layer (through ports and adapters).
-
-**The dependency flow is always: Infrastructure -> Application -> Domain.**
-
-For a complete detailing of the architecture, components of each layer, key technologies, and data flows, you **must** consult the document:
-*   `docs/reference/software-architecture.md` (This is the primary document for understanding the system architecture. It details Clean Architecture, layers (Domain, Application, Infrastructure), dependency flows, and key components. **Reading and understanding this document, which is in Portuguese, is crucial.**)
-
-### 2.2. Design and Coding Principles
-
-Strict adherence to the following principles is crucial:
-
-#### 2.2.1. Clean Architecture Principles
-
-This rule promotes strict adherence to Clean Architecture principles, ensuring the development of robust, testable, and scalable applications by clearly defining layer responsibilities and dependency rules.
-
-*   **Dependency Rule:** Strictly enforce the Dependency Rule: dependencies must always point inwards. Inner circles (Entities, Use Cases) must not know anything about outer circles (Adapters, Frameworks/Drivers).
-*   **Layer Separation:** Maintain clear separation between the four main layers:
-    *   **Entities:** Core business rules, data structures, and enterprise-wide business rules. Pure domain objects.
-    *   **Use Cases (Interactors):** Application-specific business rules. Orchestrates the flow of data to and from entities.
-    *   **Adapters (Controllers, Gateways, Presenters):** Convert data from inner layers to outer layers (and vice-versa). Bridges between use cases and external frameworks/drivers.
-    *   **Frameworks & Drivers (Web, DB, UI):** The outermost layer, dealing with specific technologies and external systems.
-*   **Inversion of Control (IoC):** Utilize the Dependency Inversion Principle. Inner layers define interfaces (abstractions), and outer layers implement them. Dependencies are injected from the outside in.
-*   **Testability:** Prioritize testability. Each layer, especially Entities and Use Cases, should be independently testable without reliance on external frameworks or databases.
-*   **No Direct Framework Imports in Core:** Core business logic (Entities, Use Cases) must have zero direct imports or dependencies on any external framework (e.g., React, Express, Database ORMs).
-*   **Data Flow:** Define explicit data flow between layers. Use simple data structures (Plain Old JavaScript Objects/interfaces) for input and output across layer boundaries.
-*   **Well-Defined Interfaces:** Define clear interfaces (ports) between layers to describe communication contracts. Avoid implicit dependencies.
-*   **Persistence Ignorance:** Entities and Use Cases should be unaware of how data is persisted. This concern belongs to the Gateway or Repository adapters.
-*   **Avoid Global State:** Minimize or avoid global state where possible, especially in core layers. Pass data explicitly between components and layers.
-*   **Error Handling:** Define a consistent error handling strategy across all layers. Errors should be passed inwards, but their handling and presentation can be adapted outwards. (See ADR-008 for Use Case error handling).
-
-#### 2.2.2. Object Calisthenics
-
-All 9 Object Calisthenics principles must be strictly applied. This is a key non-functional requirement. (Refer to ADR-016 for detailed application in Project Wiz).
-
-1.  **Only One Level of Indentation Per Method.**
-    *   **Intent:** Promotes small, focused methods by discouraging deep nesting of conditional logic or loops.
-    *   **Application:** Extract complex conditional blocks or loop bodies into separate, well-named private methods or helper functions. Single `if` statements or simple loops are generally acceptable.
-2.  **Don’t Use the ELSE Keyword.**
-    *   **Intent:** Encourages clearer conditional logic through early returns (guard clauses), polymorphism, or state patterns, reducing nesting.
-    *   **Application:** Prioritize guard clauses for preconditions. For more complex state-dependent logic, consider if a State pattern or Strategy pattern could eliminate complex `if/else if/else` chains.
-3.  **Wrap All Primitives and Strings.**
-    *   **Intent:** Avoid "Primitive Obsession." If a primitive type (string, number, boolean) has inherent rules, constraints, or behavior associated with it, it should be encapsulated in a dedicated class or type (Value Object).
-    *   **Application:** IDs (e.g., `JobId`), domain-specific concepts passed as strings or numbers (e.g., status, priorities) can be candidates for wrapping if they have associated business rules or a constrained set of values (TypeScript enums are good for this). Tool parameters defined by Zod schemas already provide a strong form of "wrapping" with validation (ADR-010).
-4.  **First Class Collections.**
-    *   **Intent:** A class that contains a collection should ideally not have other instance variables. The collection and its operations should be encapsulated in its own class.
-    *   **Application:** If the logic for managing collections (e.g., adding entries, summarizing, querying specific parts) becomes complex, they could be extracted into their own classes.
-5.  **One Dot Per Line (Law of Demeter).**
-    *   **Intent:** Reduce coupling by limiting method calls to direct collaborators. Avoid long chains like `object.getA().getB().doSomething()`.
-    *   **Application:** If such chains are found, consider if the intermediate objects are exposing too much internal state, or if a method should be added to the direct collaborator to provide the needed information or perform the action.
-6.  **Don’t Abbreviate.**
-    *   **Intent:** Use clear, explicit, and unambiguous names for variables, functions, classes, and files.
-    *   **Application:** Maintain this practice. Avoid overly short or cryptic names. Standard industry abbreviations (like `CWD`, `DTO`, `ID`) are generally acceptable if widely understood in context (ADR-028).
-7.  **Keep All Entities Small.**
-    *   **Intent:** Classes should be small (e.g., <100 lines, ideally <50) and methods even smaller (e.g., <15 lines, ideally <5-10). This promotes Single Responsibility.
-    *   **Application:** This is a key area for review. Long functions and classes must be refactored.
-8.  **No Classes With More Than Two Instance Variables.**
-    *   **Intent:** A very strict rule to promote high cohesion and enforce SRP. Classes with many instance variables might be doing too much or could have their variables grouped into meaningful domain objects.
-    *   **Application (Pragmatic):** Focus on whether the instance variables represent a cohesive set of responsibilities for the class's state. For services, injected dependencies (collaborators) are not counted against this rule, but an excessive number of injected dependencies might still indicate a class is doing too much (violating SRP).
-9.  **No Getters/Setters/Properties (for direct state access/mutation), except for public `readonly` properties/getters for data access.**
-    *   **Intent:** Objects should expose behavior ("Tell, Don't Ask") rather than just raw data. State changes should occur as side effects of behavior methods. Public `readonly` properties/getters are allowed for data access, ensuring immutability and clear separation of concerns.
-    *   **Application:** Entities and Value Objects may expose their internal state via public `readonly` properties or `get` accessors for data retrieval. They should also have behavioral methods for state transitions. The goal is to ensure that *business rules* related to state changes are encapsulated in methods, not handled by external clients setting properties. Avoid public setters where a behavioral method is more appropriate. DTOs and configuration objects are primarily data containers and will naturally have properties (ADR-010).
-
-#### 2.2.3. Other Design and Coding Principles (SOLID, DRY, KISS, YAGNI)
-
-*   **SOLID:**
-    *   **S**ingle Responsibility Principle: Classes and methods should have a single, well-defined responsibility.
-    *   **O**pen/Closed Principle: Entities should be open for extension but closed for modification.
-    *   **L**iskov Substitution Principle: Subtypes should be substitutable for their base types.
-    *   **I**nterface Segregation Principle: Clients should not depend on interfaces they do not use.
-    *   **D**ependency Inversion Principle: Depend on abstractions (interfaces/ports), not concrete implementations.
-*   **DRY (Don't Repeat Yourself):** Eliminate code duplication. Abstract common logic into reusable functions, classes, or modules instead of copying and pasting.
-*   **KISS (Keep It Simple, Stupid):** Design solutions that are as simple as possible, but no simpler. Avoid unnecessary complexity.
-*   **YAGNI (You Aren't Gonna Need It):** Implement only the functionality that is currently required. Avoid adding features or abstractions speculatively for future needs.
-*   **Descriptive Naming:** Use clear, unambiguous, and descriptive names for variables, functions, classes, and files. Names should convey intent and purpose (ADR-028).
-*   **Fail Fast:** Detect errors as early as possible and exit gracefully. Validate inputs at the earliest opportunity to prevent the propagation of invalid states.
-*   **Consistent Formatting:** Adhere to a consistent code formatting style (e.g., Prettier, ESLint rules). Maintain uniform indentation, spacing, and bracket placement.
-*   **Comprehensive Testing:** Write automated tests (unit, integration, end-to-end) for all critical paths and business logic. Aim for high test coverage (ADR-029).
-*   **Idempotent Operations:** Design operations to be idempotent where applicable, meaning executing them multiple times has the same effect as executing them once.
-*   **Immutable Data:** Prefer immutable data structures when possible. Avoid modifying objects or arrays in place; instead, create new instances with updated values (ADR-010).
-*   **Version Control Discipline:** Commit small, atomic changes with clear and descriptive semantic commit messages. Use feature branches and pull requests for collaboration (ADR-028).
-*   **Dependency Management:** Manage project dependencies explicitly (e.g., `package.json`). Keep dependencies updated and monitor for vulnerabilities (ADR-030).
-*   **Error Handling:** Implement robust error handling mechanisms. Catch and log errors, provide meaningful error messages, and handle exceptions gracefully to prevent crashes (ADR-014, ADR-008).
-*   **Performance Awareness:** Consider the performance impacts of code choices. Optimize critical paths, reduce unnecessary computations, and minimize resource consumption.
-*   **Security Best Practices:** Be mindful of security vulnerabilities. Sanitize all user inputs, avoid hardcoding sensitive information, and follow secure coding guidelines (ADR-030, ADR-023, ADR-024).
-*   **Refactoring Regularly:** Continuously refactor code to improve its design, readability, and maintainability. Don't defer technical debt indefinitely.
-*   **Avoid Magic Numbers/Strings:** Replace hardcoded numbers or strings with named constants or configuration variables to improve readability and maintainability.
-*   **Loose Coupling, High Cohesion:** Design modules to be loosely coupled (minimize dependencies between them) and highly cohesive (elements within a module are functionally related).
-*   **Code Reviews:** Participate in and conduct thorough code reviews to catch errors, share knowledge, and improve code quality.
-
-#### 2.2.4. Domain Layer Validation (Entities and Value Objects) - (ADR-010)
-
-*   **Self-Validation:** Entities and Value Objects (VOs) in the Domain Layer (`src_refactored/core/domain/`) are responsible for ensuring their own internal consistency and adhering to business invariants. They must validate their data upon creation or significant state changes.
-*   **Zod for Domain Validation:** Zod is the standard library for defining validation schemas within the Domain Layer.
-    *   VOs should use Zod schemas in their `create` factory methods (or constructors, if direct instantiation is allowed) to validate input data. Upon validation failure, a `ValueError` (from `shared/errors/`) should be thrown, ideally containing the flattened Zod error details.
-    *   Entities should also use Zod schemas in their `create` factory methods to validate the initial set of VOs and any primitive props. For state-changing methods, entities should ensure that the new state is valid according to its invariants, potentially using Zod for complex rule validation. Validation failures at the entity level should result in an `EntityError` or a more specific `DomainError` being thrown.
-*   **Use Case Reliance on Domain Validation:**
-    *   Application Layer Use Cases will continue to use Zod for validating the shape and presence of their input DTOs.
-    *   However, for business rule validation and the internal consistency of domain objects, use cases will rely on the validation performed by the VOs and Entities themselves.
-    *   If a VO or Entity creation/update fails within a use case due to a validation error thrown by the domain object, the use case should catch this `ValueError`, `EntityError`, or `DomainError`. The use case will then map this error to the standard error DTO and return it as part of the `IUseCaseResponse` (see section 2.2.5).
-*   **Benefits:** This approach centralizes business rule validation within the domain objects themselves, making the domain richer and more robust. It reduces validation logic duplication in use cases and ensures that domain objects cannot exist in an invalid state.
-
-#### 2.2.5. Use Case Response and Error Handling Standard - (ADR-008, ADR-012, ADR-014)
-
-*   **Standardized Response DTO:** All Application Layer Use Cases (`src_refactored/core/application/use-cases/`) must return a standardized response object conforming to the `IUseCaseResponse<TOutput, TErrorDetails>` interface (defined in `src_refactored/shared/application/use-case-response.dto.ts`).
-    *   This DTO includes a `success: boolean` flag, an optional `data: TOutput` field (for successful responses), and an optional `error: TErrorDetails` field (for failed responses).
-    *   `TErrorDetails` is an object containing `name`, `message`, and optionally `code` and `details` for the error.
-*   **Implementation via `UseCaseWrapper` (Decorator):** This pattern is implemented centrally by a `UseCaseWrapper` decorator (or a higher-order function).
-    *   Concrete Use Case classes should focus solely on business logic and orchestration. They should throw exceptions (e.g., `ZodError` for input validation, `CoreError` subtypes for business/domain errors) when operations cannot proceed as expected.
-    *   Concrete Use Cases return `successUseCaseResponse(data)` directly upon successful completion.
-    *   The `UseCaseWrapper` is responsible for:
-        1.  Executing the concrete Use Case within a `try/catch` block.
-        2.  Logging any caught error with its full context (ADR-013).
-        3.  Mapping the caught exception (e.g., `ZodError`, `CoreError`, generic `Error`) to the `IUseCaseErrorDetails` structure.
-        4.  Returning an `IUseCaseResponse` with `success: false` and the populated `error` field, or forwarding the success response from the concrete Use Case.
-*   **Benefits:** This approach ensures DRY, promotes SRP by keeping Use Cases clean of boilerplate error handling, provides a consistent contract for consumers, and centralizes error logging and mapping logic.
-
-#### 2.2.6. Code, Style, and Naming Standards (Single Source of Truth)
-
-All code, style, formatting, linting, naming conventions (including the **strict requirement for kebab-case for file names**), and technology-specific best practices (TypeScript, React, Electron, etc.) are now centralized in the following document:
-
-**➡️ `docs/developer/coding-standards.md`** (Note: This document is primarily in Portuguese. You are expected to understand and strictly apply its rules, using code examples and structure as your guide, or translation tools if needed for textual parts.)
-
-**Consultation and strict adherence to this document are mandatory before any development or code modification.** It supersedes any style guidelines previously scattered in other documents. Ensure all rules, especially file naming in kebab-case (e.g., `my-component.tsx`, `calculation-service.ts`), are rigorously followed.
-
-## 3. Key Technologies
-
-Consult `package.json` and `docs/reference/software-architecture.md` (in Portuguese) for the complete list. Key technologies include:
-
-*   **Language:** TypeScript (`strict` configuration enabled - ADR-015).
-*   **Backend/Core:** Node.js.
-*   **Desktop App:** ElectronJS (ADR-023, ADR-024 for security).
-*   **Frontend UI:** React (ADR-025), Vite, Tailwind CSS (ADR-026), Radix UI, Shadcn/UI conventions (ADR-026).
-*   **Routing (UI):** TanStack Router (ADR-027).
-*   **i18n (UI):** LinguiJS.
-*   **Forms (UI):** React Hook Form + Zod (ADR-025).
-*   **DI (Backend):** InversifyJS (ADR-019).
-*   **Database:** SQLite with Drizzle ORM (ADR-017).
-*   **AI/LLM:** AI SDK (ADR-018 for adapter patterns).
-*   **Testing:** Vitest (ADR-029).
-
-## 4. Controlled Modifications: Dependencies, Configurations, and Code Organization
-
-Any proposal to add new dependencies (npm packages, libraries), significant changes to existing configurations (e.g., `tsconfig.json`, `vite.config.ts`, CI/CD settings), or structural changes in code organization (e.g., moving main folders, significantly altering module structure) must follow a formal approval process.
-
-**Mandatory Process:**
-
-1.  **Prior Analysis and Research:**
-    *   Before proposing any of the above changes, you must conduct detailed research and analysis.
-    *   Identify the need for the change and the problems it aims to solve.
-    *   If it's a new dependency, compare alternatives, considering factors like popularity, maintenance, licensing, impact on bundle size, security, and alignment with the existing architecture.
-    *   For configuration or organizational changes, evaluate the pros and cons of the change and the potential impact on the rest of the system.
-2.  **Creation of an ADR (Architecture Decision Record):**
-    *   Document the results of your analysis and research in a new ADR file.
-    *   Use a standard ADR template (if one doesn't exist, create a simple one with sections for Context, Proposed Decision, Considered Alternatives, Pros, Cons, and Justification).
-    *   Save the ADR in the `docs/reference/adrs/` folder with a descriptive name (e.g., `adr-XXX-use-new-graphics-library.md` or `adr-XXX-restructure-services-folder.md`).
-3.  **Request for Approval:**
-    *   Inform the user (your human supervisor) about the new ADR created and request a review and approval.
-    *   Clearly point out the problem being solved and why the proposed solution (new dependency, configuration change, etc.) is the best option.
-4.  **Implementation Only After Approval:**
-    *   **You MUST NOT install new dependencies, apply significant configuration changes, or perform structural code reorganizations without explicit approval of the corresponding ADR by the user.**
-    *   Once the ADR is approved, you may proceed with implementing the documented decision.
-
-This process ensures that all significant changes are well-considered, documented, and aligned with the project's long-term goals.
-
-## 5. Working with Legacy Code (During Phase 5)
-
-*   Legacy code in `src/` and `src2/` exists for consultation and understanding.
-*   **DO NOT MODIFY LEGACY CODE.**
-*   **ALL NEW CODE MUST BE WRITTEN IN `src_refactored/`.**
-*   If you find a VO, entity, or utility function in the legacy code that is of high quality and PERFECTLY aligns with the new principles (Clean Arch, OC), you may adapt it for `src_refactored/`. However, **rewriting is the norm**.
-*   The `docs/developer/adaptation-plan.md` (in Portuguese) provides guidance on refactoring existing code within `src_refactored/` to meet new standards.
-
-## 6. Key Expectations for Code Modification & Creation
-
-When modifying existing code or creating new files, the following points derived from the detailed ADRs and standards documents are of paramount importance and will be strictly evaluated:
-
-*   **Full ADR Adherence:** All relevant ADRs must be consulted and their decisions strictly implemented.
-*   **`software-architecture.md` Alignment:** Changes must respect the architectural layers and patterns defined in `docs/reference/software-architecture.md` (in Portuguese).
-*   **`coding-standards.md` Compliance:** All aspects of `docs/developer/coding-standards.md` (in Portuguese) - including TypeScript usage (ADR-015), Object Calisthenics (ADR-016), Naming (ADR-028), Formatting, Linting, Comments, Git, Error Handling (ADR-014), Logging (ADR-013), Testing (ADR-029), Security (ADR-030), Configuration (ADR-031) - must be followed.
-*   **Immutability:** Apply functional immutability for Entities (new instances on change) and strict immutability for VOs (ADR-010).
-*   **Error Handling:** Implement robust error handling using the `CoreError` hierarchy and wrap external errors (ADR-014).
-*   **Testing:** New code requires new tests. Modified code requires updated tests. Adhere to unit and integration testing standards, and coverage expectations (ADR-029).
-*   **Security:** Apply all relevant security guidelines from ADR-030 and Electron-specific ADRs (ADR-023, ADR-024).
-*   **No `console.*`:** Use the injected `ILogger` for all application logging (ADR-013), except for explicitly allowed exceptions.
-*   **Clear Naming (English):** All code identifiers must be in clear, descriptive English, following casing conventions (ADR-028). File names must be kebab-case (except React components and hooks, as per ADR-027/ADR-028).
-*   **Atomic & Semantic Commits:** Commits must be small, atomic, and follow semantic conventions (ADR-028).
-
-## 7. How to Interpret Standards and Use Documentation
-
-You have access to a comprehensive suite of documentation:
-*   **This Document (`AGENTS.md`):** High-level agent-specific instructions and pointers.
-*   **Architectural Decision Records (ADRs) (`docs/reference/adrs/*.md`):** These contain the *formal decisions* and *rationale* for specific standards. They are the source of truth for *why* a standard exists.
-*   **`docs/reference/software-architecture.md`:** Describes the overall architecture, layers, key components, and data flows, incorporating ADR decisions. (This document is in Portuguese).
-*   **`docs/developer/coding-standards.md`:** The master practical guide on *how* to apply all coding, style, and pattern standards, with detailed examples. Synthesizes ADRs into actionable guidance. (This document is in Portuguese).
-*   **`docs/developer/adaptation-plan.md`:** Provides guidance on refactoring existing code to meet new standards. (This document is in Portuguese).
-
-**Your Workflow:**
-1.  **Understand Task Requirements:** Clarify the goal of the task.
-2.  **Consult this Document:** Review high-level expectations.
-3.  **Identify Relevant ADRs:** If the task touches on areas covered by ADRs (e.g., creating an Entity, adding a Repository), read those ADRs first to understand the core decisions.
-4.  **Consult `software-architecture.md`:** For architectural context – how does your change fit into the bigger picture?
-5.  **Consult `coding-standards.md`:** For detailed "how-to" examples and specific coding rules. This is your primary guide for implementation details.
-6.  **Implement and Test:** Write code and tests according to all these standards.
-7.  **Ask for Clarification:** If there's any perceived contradiction between documents, or if a standard is unclear in a specific context, DO NOT GUESS. Ask for clarification.
-
-Remember, the goal is to create an exemplary codebase. Think carefully about each design and implementation decision. If anything is unclear, ask for clarification.
-=======
 <Role>
 	You are an **Autonomous Senior Software Engineer**, with exceptional analytical and execution capabilities. You possess vast experience across the entire software development lifecycle, specializing in deep problem-solving and code manipulation. Your primary role is to act as an independent development collaborator, capable of directly interacting with a project's file system, performing complex analyses, strategizing interventions, executing code modifications, and rigorously verifying the integrity of your changes.
 
@@ -772,5 +538,4 @@
 		* **Step-by-Step Testing Instructions:** Provide a clear and detailed guide on how the human developer can test and verify the new functionalities or fixes. Include commands to be executed (e.g., `start dev server`), specific steps to interact with the user interface (if applicable), any use cases or scenarios to be verified, **including specific input examples and expected outputs for critical functionalities.**
 		* **Final Project State:** An explicit indication that the modifications are ready in the working directory, awaiting review and the Git commit/push process (which will be handled externally by another agent or the human user).
 	</Stage>
-</OutputAndCommunicationStrategy>
->>>>>>> 7500051a
+</OutputAndCommunicationStrategy>