# AGENT INSTRUCTIONS FOR PROJECT WIZ

**Critical Note on Adherence to Standards:**

This document, along with the detailed Architectural Decision Records (ADRs) in `docs/reference/adrs/`, the `docs/reference/software-architecture.md` (in Portuguese), and the comprehensive `docs/developer/coding-standards.md` (in Portuguese), form the complete set of guidelines for Project Wiz development.

It is not sufficient to superficially apply these guidelines. A **deep understanding, proactive adherence, and meticulous application of ALL defined standards are mandatory.** The goal is an exemplary codebase. Superficial or incomplete application of these standards will be considered inadequate. You are expected to actively consult all provided documentation to ensure your work aligns perfectly with these directives.

## 1. Project Overview

Project Wiz is an ElectronJS desktop application with a React frontend and a Node.js/TypeScript backend/core.

**Fundamental Instruction: Internalize These Guidelines**

Before starting ANY development, refactoring, or analysis task that involves modifications to the code or its structure, it is **mandatory** that you CAREFULLY review all sections of this document. Your understanding of the system and the quality of your work depend on it.

Failure to follow these guidelines will result in work that is misaligned with the project's objectives and structure.

## 2. Software Architecture and Mandatory Principles

### 2.1. General Architecture

Project Wiz adopts **Clean Architecture**. This approach organizes code into concentric layers with a strict inward flow of dependencies:

*   **Domain Layer:** Contains the core business logic and entities. It is the innermost layer and does not depend on any other layer.
*   **Application Layer:** Orchestrates the application's use cases. It contains application-specific logic and depends only on the Domain layer.
*   **Infrastructure Layer:** Deals with external details such as frameworks, databases, third-party APIs, and the user interface (UI). This layer depends on the Application layer (through ports and adapters).

**The dependency flow is always: Infrastructure -> Application -> Domain.**

For a complete detailing of the architecture, components of each layer, key technologies, and data flows, you **must** consult the document:
*   `docs/reference/software-architecture.md` (This is the primary document for understanding the system architecture. It details Clean Architecture, layers (Domain, Application, Infrastructure), dependency flows, and key components. **Reading and understanding this document, which is in Portuguese, is crucial.**)

### 2.2. Design and Coding Principles

Strict adherence to the following principles is crucial:

#### 2.2.1. Clean Architecture Principles

This rule promotes strict adherence to Clean Architecture principles, ensuring the development of robust, testable, and scalable applications by clearly defining layer responsibilities and dependency rules.

*   **Dependency Rule:** Strictly enforce the Dependency Rule: dependencies must always point inwards. Inner circles (Entities, Use Cases) must not know anything about outer circles (Adapters, Frameworks/Drivers).
*   **Layer Separation:** Maintain clear separation between the four main layers:
    *   **Entities:** Core business rules, data structures, and enterprise-wide business rules. Pure domain objects.
    *   **Use Cases (Interactors):** Application-specific business rules. Orchestrates the flow of data to and from entities.
    *   **Adapters (Controllers, Gateways, Presenters):** Convert data from inner layers to outer layers (and vice-versa). Bridges between use cases and external frameworks/drivers.
    *   **Frameworks & Drivers (Web, DB, UI):** The outermost layer, dealing with specific technologies and external systems.
*   **Inversion of Control (IoC):** Utilize the Dependency Inversion Principle. Inner layers define interfaces (abstractions), and outer layers implement them. Dependencies are injected from the outside in.
*   **Testability:** Prioritize testability. Each layer, especially Entities and Use Cases, should be independently testable without reliance on external frameworks or databases.
*   **No Direct Framework Imports in Core:** Core business logic (Entities, Use Cases) must have zero direct imports or dependencies on any external framework (e.g., React, Express, Database ORMs).
*   **Data Flow:** Define explicit data flow between layers. Use simple data structures (Plain Old JavaScript Objects/interfaces) for input and output across layer boundaries.
*   **Well-Defined Interfaces:** Define clear interfaces (ports) between layers to describe communication contracts. Avoid implicit dependencies.
*   **Persistence Ignorance:** Entities and Use Cases should be unaware of how data is persisted. This concern belongs to the Gateway or Repository adapters.
*   **Avoid Global State:** Minimize or avoid global state where possible, especially in core layers. Pass data explicitly between components and layers.
*   **Error Handling:** Define a consistent error handling strategy across all layers. Errors should be passed inwards, but their handling and presentation can be adapted outwards. (See ADR-008 for Use Case error handling).

#### 2.2.2. Object Calisthenics

All 9 Object Calisthenics principles must be strictly applied. This is a key non-functional requirement. (Refer to ADR-016 for detailed application in Project Wiz).

1.  **Only One Level of Indentation Per Method.**
    *   **Intent:** Promotes small, focused methods by discouraging deep nesting of conditional logic or loops.
    *   **Application:** Extract complex conditional blocks or loop bodies into separate, well-named private methods or helper functions. Single `if` statements or simple loops are generally acceptable.
2.  **Don’t Use the ELSE Keyword.**
    *   **Intent:** Encourages clearer conditional logic through early returns (guard clauses), polymorphism, or state patterns, reducing nesting.
    *   **Application:** Prioritize guard clauses for preconditions. For more complex state-dependent logic, consider if a State pattern or Strategy pattern could eliminate complex `if/else if/else` chains.
3.  **Wrap All Primitives and Strings.**
    *   **Intent:** Avoid "Primitive Obsession." If a primitive type (string, number, boolean) has inherent rules, constraints, or behavior associated with it, it should be encapsulated in a dedicated class or type (Value Object).
    *   **Application:** IDs (e.g., `JobId`), domain-specific concepts passed as strings or numbers (e.g., status, priorities) can be candidates for wrapping if they have associated business rules or a constrained set of values (TypeScript enums are good for this). Tool parameters defined by Zod schemas already provide a strong form of "wrapping" with validation (ADR-010).
4.  **First Class Collections.**
    *   **Intent:** A class that contains a collection should ideally not have other instance variables. The collection and its operations should be encapsulated in its own class.
    *   **Application:** If the logic for managing collections (e.g., adding entries, summarizing, querying specific parts) becomes complex, they could be extracted into their own classes.
5.  **One Dot Per Line (Law of Demeter).**
    *   **Intent:** Reduce coupling by limiting method calls to direct collaborators. Avoid long chains like `object.getA().getB().doSomething()`.
    *   **Application:** If such chains are found, consider if the intermediate objects are exposing too much internal state, or if a method should be added to the direct collaborator to provide the needed information or perform the action.
6.  **Don’t Abbreviate.**
    *   **Intent:** Use clear, explicit, and unambiguous names for variables, functions, classes, and files.
    *   **Application:** Maintain this practice. Avoid overly short or cryptic names. Standard industry abbreviations (like `CWD`, `DTO`, `ID`) are generally acceptable if widely understood in context (ADR-028).
7.  **Keep All Entities Small.**
    *   **Intent:** Classes should be small (e.g., <100 lines, ideally <50) and methods even smaller (e.g., <15 lines, ideally <5-10). This promotes Single Responsibility.
    *   **Application:** This is a key area for review. Long functions and classes must be refactored.
8.  **No Classes With More Than Two Instance Variables.**
    *   **Intent:** A very strict rule to promote high cohesion and enforce SRP. Classes with many instance variables might be doing too much or could have their variables grouped into meaningful domain objects.
    *   **Application (Pragmatic):** Focus on whether the instance variables represent a cohesive set of responsibilities for the class's state. For services, injected dependencies (collaborators) are not counted against this rule, but an excessive number of injected dependencies might still indicate a class is doing too much (violating SRP).
9.  **No Getters/Setters/Properties (for direct state access/mutation), except for public `readonly` properties/getters for data access.**
    *   **Intent:** Objects should expose behavior ("Tell, Don't Ask") rather than just raw data. State changes should occur as side effects of behavior methods. Public `readonly` properties/getters are allowed for data access, ensuring immutability and clear separation of concerns.
    *   **Application:** Entities and Value Objects may expose their internal state via public `readonly` properties or `get` accessors for data retrieval. They should also have behavioral methods for state transitions. The goal is to ensure that *business rules* related to state changes are encapsulated in methods, not handled by external clients setting properties. Avoid public setters where a behavioral method is more appropriate. DTOs and configuration objects are primarily data containers and will naturally have properties (ADR-010).

#### 2.2.3. Other Design and Coding Principles (SOLID, DRY, KISS, YAGNI)

*   **SOLID:**
    *   **S**ingle Responsibility Principle: Classes and methods should have a single, well-defined responsibility.
    *   **O**pen/Closed Principle: Entities should be open for extension but closed for modification.
    *   **L**iskov Substitution Principle: Subtypes should be substitutable for their base types.
    *   **I**nterface Segregation Principle: Clients should not depend on interfaces they do not use.
    *   **D**ependency Inversion Principle: Depend on abstractions (interfaces/ports), not concrete implementations.
*   **DRY (Don't Repeat Yourself):** Eliminate code duplication. Abstract common logic into reusable functions, classes, or modules instead of copying and pasting.
*   **KISS (Keep It Simple, Stupid):** Design solutions that are as simple as possible, but no simpler. Avoid unnecessary complexity.
*   **YAGNI (You Aren't Gonna Need It):** Implement only the functionality that is currently required. Avoid adding features or abstractions speculatively for future needs.
*   **Descriptive Naming:** Use clear, unambiguous, and descriptive names for variables, functions, classes, and files. Names should convey intent and purpose (ADR-028).
*   **Fail Fast:** Detect errors as early as possible and exit gracefully. Validate inputs at the earliest opportunity to prevent the propagation of invalid states.
*   **Consistent Formatting:** Adhere to a consistent code formatting style (e.g., Prettier, ESLint rules). Maintain uniform indentation, spacing, and bracket placement.
*   **Comprehensive Testing:** Write automated tests (unit, integration, end-to-end) for all critical paths and business logic. Aim for high test coverage (ADR-029).
*   **Idempotent Operations:** Design operations to be idempotent where applicable, meaning executing them multiple times has the same effect as executing them once.
*   **Immutable Data:** Prefer immutable data structures when possible. Avoid modifying objects or arrays in place; instead, create new instances with updated values (ADR-010).
*   **Version Control Discipline:** Commit small, atomic changes with clear and descriptive semantic commit messages. Use feature branches and pull requests for collaboration (ADR-028).
*   **Dependency Management:** Manage project dependencies explicitly (e.g., `package.json`). Keep dependencies updated and monitor for vulnerabilities (ADR-030).
*   **Error Handling:** Implement robust error handling mechanisms. Catch and log errors, provide meaningful error messages, and handle exceptions gracefully to prevent crashes (ADR-014, ADR-008).
*   **Performance Awareness:** Consider the performance impacts of code choices. Optimize critical paths, reduce unnecessary computations, and minimize resource consumption.
*   **Security Best Practices:** Be mindful of security vulnerabilities. Sanitize all user inputs, avoid hardcoding sensitive information, and follow secure coding guidelines (ADR-030, ADR-023, ADR-024).
*   **Refactoring Regularly:** Continuously refactor code to improve its design, readability, and maintainability. Don't defer technical debt indefinitely.
*   **Avoid Magic Numbers/Strings:** Replace hardcoded numbers or strings with named constants or configuration variables to improve readability and maintainability.
*   **Loose Coupling, High Cohesion:** Design modules to be loosely coupled (minimize dependencies between them) and highly cohesive (elements within a module are functionally related).
*   **Code Reviews:** Participate in and conduct thorough code reviews to catch errors, share knowledge, and improve code quality.

#### 2.2.4. Domain Layer Validation (Entities and Value Objects) - (ADR-010)

*   **Self-Validation:** Entities and Value Objects (VOs) in the Domain Layer (`src_refactored/core/domain/`) are responsible for ensuring their own internal consistency and adhering to business invariants. They must validate their data upon creation or significant state changes.
*   **Zod for Domain Validation:** Zod is the standard library for defining validation schemas within the Domain Layer.
    *   VOs should use Zod schemas in their `create` factory methods (or constructors, if direct instantiation is allowed) to validate input data. Upon validation failure, a `ValueError` (from `shared/errors/`) should be thrown, ideally containing the flattened Zod error details.
    *   Entities should also use Zod schemas in their `create` factory methods to validate the initial set of VOs and any primitive props. For state-changing methods, entities should ensure that the new state is valid according to its invariants, potentially using Zod for complex rule validation. Validation failures at the entity level should result in an `EntityError` or a more specific `DomainError` being thrown.
*   **Use Case Reliance on Domain Validation:**
    *   Application Layer Use Cases will continue to use Zod for validating the shape and presence of their input DTOs.
    *   However, for business rule validation and the internal consistency of domain objects, use cases will rely on the validation performed by the VOs and Entities themselves.
    *   If a VO or Entity creation/update fails within a use case due to a validation error thrown by the domain object, the use case should catch this `ValueError`, `EntityError`, or `DomainError`. The use case will then map this error to the standard error DTO and return it as part of the `IUseCaseResponse` (see section 2.2.5).
*   **Benefits:** This approach centralizes business rule validation within the domain objects themselves, making the domain richer and more robust. It reduces validation logic duplication in use cases and ensures that domain objects cannot exist in an invalid state.

#### 2.2.5. Use Case Response and Error Handling Standard - (ADR-008, ADR-012, ADR-014)

*   **Standardized Response DTO:** All Application Layer Use Cases (`src_refactored/core/application/use-cases/`) must return a standardized response object conforming to the `IUseCaseResponse<TOutput, TErrorDetails>` interface (defined in `src_refactored/shared/application/use-case-response.dto.ts`).
    *   This DTO includes a `success: boolean` flag, an optional `data: TOutput` field (for successful responses), and an optional `error: TErrorDetails` field (for failed responses).
    *   `TErrorDetails` is an object containing `name`, `message`, and optionally `code` and `details` for the error.
*   **Implementation via `UseCaseWrapper` (Decorator):** This pattern is implemented centrally by a `UseCaseWrapper` decorator (or a higher-order function).
    *   Concrete Use Case classes should focus solely on business logic and orchestration. They should throw exceptions (e.g., `ZodError` for input validation, `CoreError` subtypes for business/domain errors) when operations cannot proceed as expected.
    *   Concrete Use Cases return `successUseCaseResponse(data)` directly upon successful completion.
    *   The `UseCaseWrapper` is responsible for:
        1.  Executing the concrete Use Case within a `try/catch` block.
        2.  Logging any caught error with its full context (ADR-013).
        3.  Mapping the caught exception (e.g., `ZodError`, `CoreError`, generic `Error`) to the `IUseCaseErrorDetails` structure.
        4.  Returning an `IUseCaseResponse` with `success: false` and the populated `error` field, or forwarding the success response from the concrete Use Case.
*   **Benefits:** This approach ensures DRY, promotes SRP by keeping Use Cases clean of boilerplate error handling, provides a consistent contract for consumers, and centralizes error logging and mapping logic.

<<<<<<< HEAD
#### 2.2.6. Code, Style, and Naming Standards (Single Source of Truth)

All code, style, formatting, linting, naming conventions (including the **strict requirement for kebab-case for file names**), and technology-specific best practices (TypeScript, React, Electron, etc.) are now centralized in the following document:

**➡️ `docs/developer/coding-standards.md`** (Note: This document is primarily in Portuguese. You are expected to understand and strictly apply its rules, using code examples and structure as your guide, or translation tools if needed for textual parts.)

**Consultation and strict adherence to this document are mandatory before any development or code modification.** It supersedes any style guidelines previously scattered in other documents. Ensure all rules, especially file naming in kebab-case (e.g., `my-component.tsx`, `calculation-service.ts`), are rigorously followed.
=======
#### 2.2.6. Padrões de Código, Estilo e Nomenclatura (Fonte Única de Verdade)

Todos os padrões de código, estilo, formatação, linting, convenções de nomenclatura (incluindo a **obrigatoriedade do uso de kebab-case para nomes de arquivos**), e melhores práticas específicas para tecnologias (TypeScript, React, Electron, etc.) estão agora centralizados no seguinte documento:

**➡️ `docs/developer/coding-standards.md`**

**A consulta e adesão estrita a este documento são mandatórias antes de qualquer desenvolvimento ou modificação de código.** Ele substitui quaisquer diretrizes de estilo de código anteriormente dispersas em outros documentos. Assegure-se de que todas as regras, especialmente a de nomenclatura de arquivos em kebab-case (ex: `meu-componente.tsx`, `servico-de-calculo.ts`), sejam seguidas rigorosamente.
>>>>>>> f4d2df6e

## 3. Key Technologies

Consult `package.json` and `docs/reference/software-architecture.md` (in Portuguese) for the complete list. Key technologies include:

*   **Language:** TypeScript (`strict` configuration enabled - ADR-015).
*   **Backend/Core:** Node.js.
*   **Desktop App:** ElectronJS (ADR-023, ADR-024 for security).
*   **Frontend UI:** React (ADR-025), Vite, Tailwind CSS (ADR-026), Radix UI, Shadcn/UI conventions (ADR-026).
*   **Routing (UI):** TanStack Router (ADR-027).
*   **i18n (UI):** LinguiJS.
*   **Forms (UI):** React Hook Form + Zod (ADR-025).
*   **DI (Backend):** InversifyJS (ADR-019).
*   **Database:** SQLite with Drizzle ORM (ADR-017).
*   **AI/LLM:** AI SDK (ADR-018 for adapter patterns).
*   **Testing:** Vitest (ADR-029).

## 4. Controlled Modifications: Dependencies, Configurations, and Code Organization

Any proposal to add new dependencies (npm packages, libraries), significant changes to existing configurations (e.g., `tsconfig.json`, `vite.config.ts`, CI/CD settings), or structural changes in code organization (e.g., moving main folders, significantly altering module structure) must follow a formal approval process.

**Mandatory Process:**

1.  **Prior Analysis and Research:**
    *   Before proposing any of the above changes, you must conduct detailed research and analysis.
    *   Identify the need for the change and the problems it aims to solve.
    *   If it's a new dependency, compare alternatives, considering factors like popularity, maintenance, licensing, impact on bundle size, security, and alignment with the existing architecture.
    *   For configuration or organizational changes, evaluate the pros and cons of the change and the potential impact on the rest of the system.
2.  **Creation of an ADR (Architecture Decision Record):**
    *   Document the results of your analysis and research in a new ADR file.
    *   Use a standard ADR template (if one doesn't exist, create a simple one with sections for Context, Proposed Decision, Considered Alternatives, Pros, Cons, and Justification).
    *   Save the ADR in the `docs/reference/adrs/` folder with a descriptive name (e.g., `adr-XXX-use-new-graphics-library.md` or `adr-XXX-restructure-services-folder.md`).
3.  **Request for Approval:**
    *   Inform the user (your human supervisor) about the new ADR created and request a review and approval.
    *   Clearly point out the problem being solved and why the proposed solution (new dependency, configuration change, etc.) is the best option.
4.  **Implementation Only After Approval:**
    *   **You MUST NOT install new dependencies, apply significant configuration changes, or perform structural code reorganizations without explicit approval of the corresponding ADR by the user.**
    *   Once the ADR is approved, you may proceed with implementing the documented decision.

This process ensures that all significant changes are well-considered, documented, and aligned with the project's long-term goals.

## 5. Working with Legacy Code (During Phase 5)

*   Legacy code in `src/` and `src2/` exists for consultation and understanding.
*   **DO NOT MODIFY LEGACY CODE.**
*   **ALL NEW CODE MUST BE WRITTEN IN `src_refactored/`.**
*   If you find a VO, entity, or utility function in the legacy code that is of high quality and PERFECTLY aligns with the new principles (Clean Arch, OC), you may adapt it for `src_refactored/`. However, **rewriting is the norm**.
*   The `docs/developer/adaptation-plan.md` (in Portuguese) provides guidance on refactoring existing code within `src_refactored/` to meet new standards.

## 6. Key Expectations for Code Modification & Creation

When modifying existing code or creating new files, the following points derived from the detailed ADRs and standards documents are of paramount importance and will be strictly evaluated:

*   **Full ADR Adherence:** All relevant ADRs must be consulted and their decisions strictly implemented.
*   **`software-architecture.md` Alignment:** Changes must respect the architectural layers and patterns defined in `docs/reference/software-architecture.md` (in Portuguese).
*   **`coding-standards.md` Compliance:** All aspects of `docs/developer/coding-standards.md` (in Portuguese) - including TypeScript usage (ADR-015), Object Calisthenics (ADR-016), Naming (ADR-028), Formatting, Linting, Comments, Git, Error Handling (ADR-014), Logging (ADR-013), Testing (ADR-029), Security (ADR-030), Configuration (ADR-031) - must be followed.
*   **Immutability:** Apply functional immutability for Entities (new instances on change) and strict immutability for VOs (ADR-010).
*   **Error Handling:** Implement robust error handling using the `CoreError` hierarchy and wrap external errors (ADR-014).
*   **Testing:** New code requires new tests. Modified code requires updated tests. Adhere to unit and integration testing standards, and coverage expectations (ADR-029).
*   **Security:** Apply all relevant security guidelines from ADR-030 and Electron-specific ADRs (ADR-023, ADR-024).
*   **No `console.*`:** Use the injected `ILogger` for all application logging (ADR-013), except for explicitly allowed exceptions.
*   **Clear Naming (English):** All code identifiers must be in clear, descriptive English, following casing conventions (ADR-028). File names must be kebab-case (except React components and hooks, as per ADR-027/ADR-028).
*   **Atomic & Semantic Commits:** Commits must be small, atomic, and follow semantic conventions (ADR-028).

## 7. How to Interpret Standards and Use Documentation

You have access to a comprehensive suite of documentation:
*   **This Document (`AGENTS.md`):** High-level agent-specific instructions and pointers.
*   **Architectural Decision Records (ADRs) (`docs/reference/adrs/*.md`):** These contain the *formal decisions* and *rationale* for specific standards. They are the source of truth for *why* a standard exists.
*   **`docs/reference/software-architecture.md`:** Describes the overall architecture, layers, key components, and data flows, incorporating ADR decisions. (This document is in Portuguese).
*   **`docs/developer/coding-standards.md`:** The master practical guide on *how* to apply all coding, style, and pattern standards, with detailed examples. Synthesizes ADRs into actionable guidance. (This document is in Portuguese).
*   **`docs/developer/adaptation-plan.md`:** Provides guidance on refactoring existing code to meet new standards. (This document is in Portuguese).

**Your Workflow:**
1.  **Understand Task Requirements:** Clarify the goal of the task.
2.  **Consult this Document:** Review high-level expectations.
3.  **Identify Relevant ADRs:** If the task touches on areas covered by ADRs (e.g., creating an Entity, adding a Repository), read those ADRs first to understand the core decisions.
4.  **Consult `software-architecture.md`:** For architectural context – how does your change fit into the bigger picture?
5.  **Consult `coding-standards.md`:** For detailed "how-to" examples and specific coding rules. This is your primary guide for implementation details.
6.  **Implement and Test:** Write code and tests according to all these standards.
7.  **Ask for Clarification:** If there's any perceived contradiction between documents, or if a standard is unclear in a specific context, DO NOT GUESS. Ask for clarification.

Remember, the goal is to create an exemplary codebase. Think carefully about each design and implementation decision. If anything is unclear, ask for clarification.<|MERGE_RESOLUTION|>--- conflicted
+++ resolved
@@ -140,23 +140,11 @@
         4.  Returning an `IUseCaseResponse` with `success: false` and the populated `error` field, or forwarding the success response from the concrete Use Case.
 *   **Benefits:** This approach ensures DRY, promotes SRP by keeping Use Cases clean of boilerplate error handling, provides a consistent contract for consumers, and centralizes error logging and mapping logic.
 
-<<<<<<< HEAD
-#### 2.2.6. Code, Style, and Naming Standards (Single Source of Truth)
-
 All code, style, formatting, linting, naming conventions (including the **strict requirement for kebab-case for file names**), and technology-specific best practices (TypeScript, React, Electron, etc.) are now centralized in the following document:
 
 **➡️ `docs/developer/coding-standards.md`** (Note: This document is primarily in Portuguese. You are expected to understand and strictly apply its rules, using code examples and structure as your guide, or translation tools if needed for textual parts.)
 
 **Consultation and strict adherence to this document are mandatory before any development or code modification.** It supersedes any style guidelines previously scattered in other documents. Ensure all rules, especially file naming in kebab-case (e.g., `my-component.tsx`, `calculation-service.ts`), are rigorously followed.
-=======
-#### 2.2.6. Padrões de Código, Estilo e Nomenclatura (Fonte Única de Verdade)
-
-Todos os padrões de código, estilo, formatação, linting, convenções de nomenclatura (incluindo a **obrigatoriedade do uso de kebab-case para nomes de arquivos**), e melhores práticas específicas para tecnologias (TypeScript, React, Electron, etc.) estão agora centralizados no seguinte documento:
-
-**➡️ `docs/developer/coding-standards.md`**
-
-**A consulta e adesão estrita a este documento são mandatórias antes de qualquer desenvolvimento ou modificação de código.** Ele substitui quaisquer diretrizes de estilo de código anteriormente dispersas em outros documentos. Assegure-se de que todas as regras, especialmente a de nomenclatura de arquivos em kebab-case (ex: `meu-componente.tsx`, `servico-de-calculo.ts`), sejam seguidas rigorosamente.
->>>>>>> f4d2df6e
 
 ## 3. Key Technologies
 
